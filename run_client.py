--- conflicted
+++ resolved
@@ -55,7 +55,6 @@
     #)
     #print(f"[OK] Memory added successfully: {result.get('success', False)}")
 
-<<<<<<< HEAD
     # 4. Example: Retrieve memories using new API
     print("Step 4: Retrieving memories with conversation context...")
     print("-" * 70)
@@ -76,25 +75,6 @@
             limit=10,  # Retrieve up to 10 items per memory type
             filter_tags = filter_tags
         )
-=======
-    # # 4. Example: Retrieve memories using new API
-    # print("Step 4: Retrieving memories with conversation context...")
-    # print("-" * 70)
-    # try:
-    #     memories = client.retrieve_with_conversation(
-    #         user_id=user_id,
-    #         messages=[
-    #             {
-    #                 "role": "user",
-    #                 "content": [{
-    #                     "type": "text",
-    #                     "text": "What did I discuss in my meeting with Sarah?"
-    #                 }]
-    #             }
-    #         ],
-    #         limit=10  # Retrieve up to 10 items per memory type
-    #     )
->>>>>>> 78bbadd8
 
     #     print("[OK] Retrieved memories successfully")
     #     if memories.get("memories"):
@@ -248,63 +228,6 @@
     #     traceback.print_exc()
     # print()
 
-<<<<<<< HEAD
-    # 5. Example: Retrieve by topic
-    # print("Step 5: Retrieving by topic...")
-    # print("-" * 70)
-    # try:
-    #    topic_memories = client.retrieve_with_topic(
-    #        user_id=user_id,
-    #        topic="design",
-    #        limit=5  # Retrieve up to 5 items per memory type
-    #    )
-    #    print(f"[OK] Topic retrieval completed: {topic_memories.get('success', False)}")
-    #    if topic_memories.get("memories"):
-    #        print(f"  Topics searched: {topic_memories.get('topic')}")
-    #        for memory_type, items in topic_memories["memories"].items():
-    #            if items and items.get('total_count', 0) > 0:
-    #                print(f"  {memory_type.upper()}: {items['total_count']} total, {len(items.get('items', items.get('recent', [])))} retrieved")
-    #    except Exception as e:
-    #        print(f"[ERROR] Error retrieving by topic: {e}")
-    #        import traceback
-    #        traceback.print_exc()
-    #    print()
-
-    # 6. Example: Search memories - returns flat list of results
-    # print("Step 6: Searching memories...")
-    # print("-" * 70)
-    # try:
-    #    # Example 1: Search all memory types
-    #    results = client.search(
-    #        user_id=user_id,
-    #        query="meeting design",
-    #        memory_type="all",
-    #        limit=5
-    #    )
-    #    print(f"[OK] Search completed: {results.get('success', False)}")
-    #    print(f"  Found {results.get('count', 0)} total results across all memory types")
-        
-        # Display sample results
-    #    if results.get("results"):
-    #        print(f"  Sample results:")
-    #        for i, item in enumerate(results["results"][:3], 1):
-    #            mem_type = item.get("memory_type", "unknown").upper()
-    #            summary = item.get("summary", item.get("caption", item.get("name", "N/A")))
-    #            print(f"    {i}. [{mem_type}] {summary[:60]}...")
-        
-        # Example 2: Search only episodic memories
-    #    print("\n  Searching only episodic memories in details field...")
-    #    episodic_results = client.search(
-    #        user_id=user_id,
-    #        query="Sarah",
-    #        memory_type="episodic",
-    #        search_field="details",
-    #        search_method='bm25',
-    #        limit=5
-    #    )
-    #    print(f"  Found {episodic_results.get('count', 0)} episodic results")
-    #    print()
-=======
     # # 5. Example: Retrieve by topic
     # print("Step 5: Retrieving by topic...")
     # print("-" * 70)
@@ -365,7 +288,6 @@
     #     import traceback
     #     traceback.print_exc()
     # print()
->>>>>>> 78bbadd8
 
     # print("=" * 70)
     # print("Demo completed!")
