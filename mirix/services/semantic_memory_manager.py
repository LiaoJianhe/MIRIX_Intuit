--- conflicted
+++ resolved
@@ -1,2472 +1,1318 @@
-<<<<<<< HEAD
-import json
-import re
-import string
-from typing import Any, Dict, List, Optional
-
-from rank_bm25 import BM25Okapi
-from rapidfuzz import fuzz
-from sqlalchemy import func, select, text
-
-from mirix.constants import BUILD_EMBEDDINGS_FOR_MEMORY
-from mirix.embeddings import embedding_model
-from mirix.log import get_logger
-from mirix.orm.errors import NoResultFound
-from mirix.orm.semantic_memory import SemanticMemoryItem
-from mirix.schemas.agent import AgentState
-from mirix.schemas.client import Client as PydanticClient
-from mirix.schemas.semantic_memory import (
-    SemanticMemoryItem as PydanticSemanticMemoryItem,
-)
-from mirix.schemas.semantic_memory import SemanticMemoryItemUpdate
-from mirix.schemas.user import User as PydanticUser
-from mirix.services.utils import build_query, update_timezone
-from mirix.settings import settings
-from mirix.utils import enforce_types, generate_unique_short_id
-
-logger = get_logger(__name__)
-
-
-class SemanticMemoryManager:
-    """Manager class to handle business logic related to Semantic Memory Items."""
-
-    def __init__(self):
-        from mirix.server.server import db_context
-
-        self.session_maker = db_context
-
-    def _clean_text_for_search(self, text: str) -> str:
-        """
-        Clean text by removing punctuation and normalizing whitespace.
-
-        Args:
-            text: Input text to clean
-
-        Returns:
-            Cleaned text with punctuation removed and normalized whitespace
-        """
-        if not text:
-            return ""
-
-        # Remove punctuation using string.punctuation
-        # Create translation table that maps each punctuation character to space
-        translator = str.maketrans(string.punctuation, " " * len(string.punctuation))
-        text = text.translate(translator)
-
-        # Convert to lowercase and normalize whitespace
-        text = re.sub(r"\s+", " ", text.lower().strip())
-
-        return text
-
-    def _preprocess_text_for_bm25(self, text: str) -> List[str]:
-        """
-        Preprocess text for BM25 search by tokenizing and cleaning.
-
-        Args:
-            text: Input text to preprocess
-
-        Returns:
-            List of cleaned tokens
-        """
-        if not text:
-            return []
-
-        # Clean text first
-        cleaned_text = self._clean_text_for_search(text)
-
-        # Split into tokens and filter out empty strings and very short tokens
-        tokens = [
-            token for token in cleaned_text.split() if token.strip() and len(token) > 1
-        ]
-        return tokens
-
-    def _parse_embedding_field(self, embedding_value):
-        """
-        Helper method to parse embedding field from different PostgreSQL return formats.
-
-        Args:
-            embedding_value: The raw embedding value from PostgreSQL query
-
-        Returns:
-            List of floats or None if parsing fails
-        """
-        if embedding_value is None:
-            return None
-
-        try:
-            # If it's already a list or tuple, convert to list
-            if isinstance(embedding_value, (list, tuple)):
-                return list(embedding_value)
-
-            # If it's a string, try different parsing approaches
-            if isinstance(embedding_value, str):
-                # Remove any whitespace
-                embedding_value = embedding_value.strip()
-
-                # Check if it's a JSON array string: "[-0.006639634,-0.0114432...]"
-                if embedding_value.startswith("[") and embedding_value.endswith("]"):
-                    try:
-                        return json.loads(embedding_value)
-                    except json.JSONDecodeError:
-                        # If JSON parsing fails, try manual parsing
-                        # Remove brackets and split by comma
-                        inner = embedding_value[1:-1]  # Remove [ and ]
-                        return [float(x.strip()) for x in inner.split(",") if x.strip()]
-
-                # Try comma-separated values
-                if "," in embedding_value:
-                    return [
-                        float(x.strip())
-                        for x in embedding_value.split(",")
-                        if x.strip()
-                    ]
-
-                # Try space-separated values
-                if " " in embedding_value:
-                    return [
-                        float(x.strip()) for x in embedding_value.split() if x.strip()
-                    ]
-
-            # Try using the original deserialize_vector approach for binary data
-            try:
-                from mirix.helpers.converters import deserialize_vector
-
-                class MockDialect:
-                    name = "postgresql"
-
-                return deserialize_vector(embedding_value, MockDialect())
-            except Exception:
-                pass
-
-            # If all else fails, return None to avoid validation errors
-            return None
-
-        except Exception as e:
-            logger.debug("Warning: Failed to parse embedding field: %s", e)
-            return None
-
-    def _count_word_matches(
-        self, item_data: Dict[str, Any], query_words: List[str], search_field: str = ""
-    ) -> int:
-        """
-        Count how many of the query words are present in the semantic memory item data.
-
-        Args:
-            item_data: Dictionary containing semantic memory item data
-            query_words: List of query words to search for
-            search_field: Specific field to search in, or empty string to search all text fields
-
-        Returns:
-            Number of query words found in the item
-        """
-        if not query_words:
-            return 0
-
-        # Determine which text fields to search in
-        if search_field == "name":
-            search_texts = [item_data.get("name", "")]
-        elif search_field == "summary":
-            search_texts = [item_data.get("summary", "")]
-        elif search_field == "details":
-            search_texts = [item_data.get("details", "")]
-        elif search_field == "source":
-            search_texts = [item_data.get("source", "")]
-        else:
-            # Search across all relevant text fields
-            search_texts = [
-                item_data.get("name", ""),
-                item_data.get("summary", ""),
-                item_data.get("details", ""),
-                item_data.get("source", ""),
-            ]
-
-        # Combine all search texts and clean them (remove punctuation)
-        combined_text = " ".join(text for text in search_texts if text)
-        cleaned_combined_text = self._clean_text_for_search(combined_text)
-
-        # Count how many query words are present
-        word_matches = 0
-        for word in query_words:
-            # Query words are already cleaned, so we can do direct comparison
-            if word in cleaned_combined_text:
-                word_matches += 1
-
-        return word_matches
-
-    def _postgresql_fulltext_search(
-        self, session, base_query, query_text, search_field, limit, user_id
-    ):
-        """
-        Efficient PostgreSQL-native full-text search using ts_rank_cd for BM25-like functionality.
-        This method leverages PostgreSQL's built-in full-text search capabilities and GIN indexes.
-
-        Args:
-            session: Database session
-            base_query: Base SQLAlchemy query
-            query_text: Search query string
-            search_field: Field to search in ('name', 'summary', 'details', 'source', etc.)
-            limit: Maximum number of results to return
-
-        Returns:
-            List of SemanticMemoryItem objects ranked by relevance
-        """
-        from sqlalchemy import func
-
-        # Clean and prepare the search query
-        cleaned_query = self._clean_text_for_search(query_text)
-        if not cleaned_query.strip():
-            return []
-
-        # Split into words and create a tsquery - PostgreSQL will handle the ranking
-        query_words = [word.strip() for word in cleaned_query.split() if word.strip()]
-        if not query_words:
-            return []
-
-        # Create tsquery string with improved logic
-        tsquery_parts = []
-        for word in query_words:
-            # Escape special characters for tsquery
-            escaped_word = (
-                word.replace("'", "''")
-                .replace("&", "")
-                .replace("|", "")
-                .replace("!", "")
-                .replace(":", "")
-            )
-            if escaped_word and len(escaped_word) > 1:  # Skip very short words
-                # Add both exact and prefix matching for better results
-                if len(escaped_word) >= 3:
-                    tsquery_parts.append(f"('{escaped_word}' | '{escaped_word}':*)")
-                else:
-                    tsquery_parts.append(f"'{escaped_word}'")
-
-        if not tsquery_parts:
-            return []
-
-        # Use AND logic for multiple terms to find more relevant documents
-        # but fallback to OR if AND produces no results
-        if len(tsquery_parts) > 1:
-            tsquery_string_and = " & ".join(tsquery_parts)  # AND logic for precision
-            tsquery_string_or = " | ".join(tsquery_parts)  # OR logic for recall
-        else:
-            tsquery_string_and = tsquery_string_or = tsquery_parts[0]
-
-        # Determine which field to search based on search_field
-        if search_field == "name":
-            tsvector_sql = "to_tsvector('english', coalesce(name, ''))"
-            rank_sql = "ts_rank_cd(to_tsvector('english', coalesce(name, '')), to_tsquery('english', :tsquery), 32)"
-        elif search_field == "summary":
-            tsvector_sql = "to_tsvector('english', coalesce(summary, ''))"
-            rank_sql = "ts_rank_cd(to_tsvector('english', coalesce(summary, '')), to_tsquery('english', :tsquery), 32)"
-        elif search_field == "details":
-            tsvector_sql = "to_tsvector('english', coalesce(details, ''))"
-            rank_sql = "ts_rank_cd(to_tsvector('english', coalesce(details, '')), to_tsquery('english', :tsquery), 32)"
-        elif search_field == "source":
-            tsvector_sql = "to_tsvector('english', coalesce(source, ''))"
-            rank_sql = "ts_rank_cd(to_tsvector('english', coalesce(source, '')), to_tsquery('english', :tsquery), 32)"
-        else:
-            # Search across all relevant text fields with weighting
-            tsvector_sql = """setweight(to_tsvector('english', coalesce(name, '')), 'A') ||
-                             setweight(to_tsvector('english', coalesce(summary, '')), 'B') ||
-                             setweight(to_tsvector('english', coalesce(details, '')), 'C') ||
-                             setweight(to_tsvector('english', coalesce(source, '')), 'D')"""
-            rank_sql = """ts_rank_cd(
-                setweight(to_tsvector('english', coalesce(name, '')), 'A') ||
-                setweight(to_tsvector('english', coalesce(summary, '')), 'B') ||
-                setweight(to_tsvector('english', coalesce(details, '')), 'C') ||
-                setweight(to_tsvector('english', coalesce(source, '')), 'D'),
-                to_tsquery('english', :tsquery), 32)"""
-
-        # Try AND query first for more precise results
-        try:
-            and_query_sql = text(f"""
-                SELECT 
-                    id, created_at, name, summary, details, source,
-                    name_embedding, summary_embedding, details_embedding, embedding_config,
-                    organization_id, last_modify, user_id,
-                    {rank_sql} as rank_score
-                FROM semantic_memory 
-                WHERE {tsvector_sql} @@ to_tsquery('english', :tsquery)
-                    AND user_id = :user_id
-                ORDER BY rank_score DESC, created_at DESC
-                LIMIT :limit_val
-            """)
-
-            results = list(
-                session.execute(
-                    and_query_sql,
-                    {
-                        "tsquery": tsquery_string_and,
-                        "user_id": user_id,
-                        "limit_val": limit or 50,
-                    },
-                )
-            )
-
-            # If AND query returns sufficient results, use them
-            if len(results) >= min(limit or 10, 10):
-                semantic_items = []
-                for row in results:
-                    data = dict(row._mapping)
-                    # Remove the rank_score field before creating the object
-                    data.pop("rank_score", None)
-
-                    # Parse JSON fields that are returned as strings from raw SQL
-                    json_fields = ["last_modify", "embedding_config"]
-                    for field in json_fields:
-                        if field in data and isinstance(data[field], str):
-                            try:
-                                data[field] = json.loads(data[field])
-                            except (json.JSONDecodeError, TypeError):
-                                pass
-
-                    # Parse embedding fields
-                    embedding_fields = [
-                        "name_embedding",
-                        "summary_embedding",
-                        "details_embedding",
-                    ]
-                    for field in embedding_fields:
-                        if field in data and data[field] is not None:
-                            data[field] = self._parse_embedding_field(data[field])
-
-                    semantic_items.append(SemanticMemoryItem(**data))
-
-                return [item.to_pydantic() for item in semantic_items]
-
-        except Exception as e:
-            logger.debug("PostgreSQL AND query error: %s", e)
-
-        # If AND query fails or returns too few results, try OR query
-        try:
-            or_query_sql = text(f"""
-                SELECT 
-                    id, created_at, name, summary, details, source,
-                    name_embedding, summary_embedding, details_embedding, embedding_config,
-                    organization_id, last_modify, user_id,
-                    {rank_sql} as rank_score
-                FROM semantic_memory 
-                WHERE {tsvector_sql} @@ to_tsquery('english', :tsquery)
-                    AND user_id = :user_id
-                ORDER BY rank_score DESC, created_at DESC
-                LIMIT :limit_val
-            """)
-
-            results = session.execute(
-                or_query_sql,
-                {
-                    "tsquery": tsquery_string_or,
-                    "user_id": user_id,
-                    "limit_val": limit or 50,
-                },
-            )
-
-            semantic_items = []
-            for row in results:
-                data = dict(row._mapping)
-                # Remove the rank_score field before creating the object
-                data.pop("rank_score", None)
-
-                # Parse JSON fields that are returned as strings from raw SQL
-                json_fields = ["last_modify", "embedding_config"]
-                for field in json_fields:
-                    if field in data and isinstance(data[field], str):
-                        try:
-                            data[field] = json.loads(data[field])
-                        except (json.JSONDecodeError, TypeError):
-                            pass
-
-                # Parse embedding fields
-                embedding_fields = [
-                    "name_embedding",
-                    "summary_embedding",
-                    "details_embedding",
-                ]
-                for field in embedding_fields:
-                    if field in data and data[field] is not None:
-                        data[field] = self._parse_embedding_field(data[field])
-
-                semantic_items.append(SemanticMemoryItem(**data))
-
-            return [item.to_pydantic() for item in semantic_items]
-
-        except Exception as e:
-            # If there's an error with the tsquery, fall back to simpler search
-            logger.debug("PostgreSQL full-text search error: %s", e)
-            # Fall back to simple ILIKE search
-            fallback_field = (
-                getattr(SemanticMemoryItem, search_field)
-                if search_field and hasattr(SemanticMemoryItem, search_field)
-                else SemanticMemoryItem.name
-            )
-            fallback_query = base_query.where(
-                func.lower(fallback_field).contains(query_text.lower())
-            ).order_by(SemanticMemoryItem.created_at.desc())
-
-            if limit:
-                fallback_query = fallback_query.limit(limit)
-
-            results = session.execute(fallback_query)
-            semantic_items = [
-                SemanticMemoryItem(**dict(row._mapping)) for row in results
-            ]
-            return [item.to_pydantic() for item in semantic_items]
-
-    @update_timezone
-    @enforce_types
-    def get_semantic_item_by_id(
-        self, semantic_memory_id: str, user: PydanticUser, timezone_str: str
-    ) -> Optional[PydanticSemanticMemoryItem]:
-        """Fetch a semantic memory item by ID (with Redis JSON caching)."""
-        # Try Redis cache first (JSON-based for memory tables)
-        try:
-            from mirix.database.redis_client import get_redis_client
-            redis_client = get_redis_client()
-            
-            if redis_client:
-                redis_key = f"{redis_client.SEMANTIC_PREFIX}{semantic_memory_id}"
-                cached_data = redis_client.get_json(redis_key)
-                if cached_data:
-                    logger.debug("✅ Redis cache HIT for semantic memory %s", semantic_memory_id)
-                    return PydanticSemanticMemoryItem(**cached_data)
-        except Exception as e:
-            logger.warning("Redis cache read failed for semantic memory %s: %s", semantic_memory_id, e)
-        
-        # Cache MISS or Redis unavailable - fetch from PostgreSQL
-        with self.session_maker() as session:
-            try:
-                semantic_memory_item = SemanticMemoryItem.read(
-                    db_session=session, identifier=semantic_memory_id, actor=user
-                )
-                pydantic_item = semantic_memory_item.to_pydantic()
-                
-                # Populate Redis cache for next time
-                try:
-                    if redis_client:
-                        data = pydantic_item.model_dump(mode='json')
-                        # model_dump(mode='json') already converts datetime to ISO format strings
-                        redis_client.set_json(redis_key, data, ttl=settings.redis_ttl_default)
-                        logger.debug("Populated Redis cache for semantic memory %s", semantic_memory_id)
-                except Exception as e:
-                    logger.warning("Failed to populate Redis cache for semantic memory %s: %s", semantic_memory_id, e)
-                
-                return pydantic_item
-            except NoResultFound:
-                raise NoResultFound(
-                    f"Semantic memory item with id {semantic_memory_id} not found."
-                )
-
-    @update_timezone
-    @enforce_types
-    def get_most_recently_updated_item(
-        self, user: PydanticUser, timezone_str: str = None
-    ) -> Optional[PydanticSemanticMemoryItem]:
-        """
-        Fetch the most recently updated semantic memory item based on last_modify timestamp.
-        Filter by user_id from actor.
-        Returns None if no items exist.
-        """
-        with self.session_maker() as session:
-            # Use proper PostgreSQL JSON text extraction and casting for ordering
-            from sqlalchemy import DateTime, cast, text
-
-            query = select(SemanticMemoryItem).order_by(
-                cast(
-                    text("semantic_memory.last_modify ->> 'timestamp'"), DateTime
-                ).desc()
-            )
-
-            # Filter by user_id for multi-user support
-            query = query.where(SemanticMemoryItem.user_id == user.id)
-
-            result = session.execute(query.limit(1))
-            item = result.scalar_one_or_none()
-
-            return [item.to_pydantic()] if item else None
-
-    @enforce_types
-    def create_item(
-        self, 
-        item_data: PydanticSemanticMemoryItem, 
-        actor: PydanticClient,
-        client_id: Optional[str] = None,
-        user_id: Optional[str] = None,
-        use_cache: bool = True
-    ) -> PydanticSemanticMemoryItem:
-        """Create a new semantic memory item.
-        
-        Args:
-            item_data: The semantic memory data to create
-            actor: Client performing the operation (for audit trail)
-            client_id: Client application identifier (defaults to actor.id)
-            user_id: End-user identifier (optional)
-            use_cache: If True, cache in Redis. If False, skip caching.
-        """
-        
-        # Backward compatibility
-        if client_id is None:
-            client_id = actor.id
-
-        # Ensure ID is set before model_dump
-        if not item_data.id:
-            item_data.id = generate_unique_short_id(
-                self.session_maker, SemanticMemoryItem, "sem"
-            )
-
-        data_dict = item_data.model_dump()
-
-        # Validate required fields
-        required_fields = ["summary", "name"]
-        for field in required_fields:
-            if field not in data_dict or not data_dict[field]:
-                raise ValueError(
-                    f"Required field '{field}' missing from semantic memory data"
-                )
-
-        # Set client_id and user_id on the memory
-        data_dict["client_id"] = client_id
-        data_dict["user_id"] = user_id
-        
-        logger.debug(
-            "create_item: client_id=%s, user_id=%s", 
-            client_id, user_id
-        )
-
-        with self.session_maker() as session:
-            item = SemanticMemoryItem(**data_dict)
-            item.create_with_redis(session, actor=actor, use_cache=use_cache)
-            return item.to_pydantic()
-
-    @enforce_types
-    def update_item(
-        self, item_update: SemanticMemoryItemUpdate, user: PydanticUser
-    ) -> PydanticSemanticMemoryItem:
-        """Update an existing semantic memory item."""
-        with self.session_maker() as session:
-            item = SemanticMemoryItem.read(
-                db_session=session, identifier=item_update.id, actor=user
-            )
-            update_data = item_update.model_dump(exclude_unset=True)
-            for k, v in update_data.items():
-                if k not in ["id", "updated_at"]:  # Exclude updated_at - handled by update() method
-                    setattr(item, k, v)
-            # updated_at is automatically set to current UTC time by item.update()
-            item.update_with_redis(session, actor=user)  # ⭐ Updates Redis JSON cache
-            return item.to_pydantic()
-
-    @enforce_types
-    def create_many_items(
-        self, 
-        items: List[PydanticSemanticMemoryItem], 
-        user: PydanticUser,
-    ) -> List[PydanticSemanticMemoryItem]:
-        """Create multiple semantic memory items."""
-        return [self.create_item(i, user) for i in items]
-
-    def get_total_number_of_items(self, user: PydanticUser) -> int:
-        """Get the total number of items in the semantic memory for the user."""
-        with self.session_maker() as session:
-            query = select(func.count(SemanticMemoryItem.id)).where(
-                SemanticMemoryItem.user_id == user.id
-            )
-            result = session.execute(query)
-            return result.scalar_one()
-
-    @update_timezone
-    @enforce_types
-    def list_semantic_items(
-        self,
-        agent_state: AgentState,
-        user: PydanticUser,
-        query: str = "",
-        embedded_text: Optional[List[float]] = None,
-        search_field: str = "",
-        search_method: str = "embedding",
-        limit: Optional[int] = 50,
-        timezone_str: str = None,
-        filter_tags: Optional[dict] = None,
-        use_cache: bool = True,
-    ) -> List[PydanticSemanticMemoryItem]:
-        """
-        List semantic memory items with various search methods.
-
-        Args:
-            agent_state: The agent state containing embedding configuration
-            query: Search query string
-            embedded_text: Pre-computed embedding for semantic search
-            search_field: Field to search in ('name', 'summary', 'details', 'source')
-            search_method: Search method to use:
-                - 'embedding': Vector similarity search using embeddings
-                - 'string_match': Simple string containment search
-                - 'bm25': **RECOMMENDED** - PostgreSQL native full-text search (ts_rank_cd) when using PostgreSQL,
-                               falls back to in-memory BM25 for SQLite
-                - 'fuzzy_match': Fuzzy string matching (legacy, kept for compatibility)
-            limit: Maximum number of results to return
-            timezone_str: Timezone string for timestamp conversion
-            use_cache: If True, try Redis cache first. If False, skip cache and query PostgreSQL directly.
-
-        Returns:
-            List of semantic memory items matching the search criteria
-
-        Note:
-            **For PostgreSQL users**: 'bm25' is now the recommended method for text-based searches as it uses
-            PostgreSQL's native full-text search with ts_rank_cd for BM25-like scoring. This is much more efficient
-            than loading all documents into memory and leverages your existing GIN indexes.
-
-            **For SQLite users**: 'bm25' now has fallback support that uses in-memory BM25 processing.
-
-            Performance comparison:
-            - PostgreSQL 'bm25': Native DB search, very fast, scales well
-            - Fallback 'bm25' (SQLite): In-memory processing, slower for large datasets but still provides
-              proper BM25 ranking
-        """
-        query = query.strip() if query else ""
-        is_empty_query = not query or query == ""
-        
-        # ⭐ Try Redis Search first (if cache enabled and Redis is available)
-        from mirix.database.redis_client import get_redis_client
-        redis_client = get_redis_client()
-        
-        if use_cache and redis_client:
-            try:
-                # Case 1: No query - get recent items (regardless of search_method)
-                if is_empty_query:
-                    logger.debug("🔍 Searching Redis for recent semantic items with filter_tags=%s", filter_tags)
-                    results = redis_client.search_recent(
-                        index_name=redis_client.SEMANTIC_INDEX,
-                        limit=limit or 50,
-                        user_id=user.id,
-                        sort_by="created_at_ts",
-                        filter_tags=filter_tags
-                    )
-                    logger.debug("🔍 Redis search_recent returned %d results", len(results) if results else 0)
-                    if results:
-                        logger.debug("✅ Redis cache HIT: returned %d recent semantic items", len(results))
-                        # Clean Redis-specific fields before Pydantic validation
-                        results = redis_client.clean_redis_fields(results)
-                        return [PydanticSemanticMemoryItem(**item) for item in results]
-                    # If no results, fall through to PostgreSQL (don't return empty list)
-                
-                # Case 2: Vector similarity search
-                elif search_method == "embedding":
-                    if embedded_text is None:
-                        from mirix.embeddings.embedding_model import embed_and_upload_batch
-                        embedded_text = embed_and_upload_batch(
-                            [query], agent_state.embedding_config
-                        )[0]
-                    
-                    vector_field = f"{search_field}_embedding" if search_field else "summary_embedding"
-                    
-                    results = redis_client.search_vector(
-                        index_name=redis_client.SEMANTIC_INDEX,
-                        embedding=embedded_text,
-                        vector_field=vector_field,
-                        limit=limit or 50,
-                        user_id=user.id,
-                        filter_tags=filter_tags
-                    )
-                    if results:
-                        logger.debug("✅ Redis vector search HIT: found %d semantic items", len(results))
-                        # Clean Redis-specific fields before Pydantic validation
-                        results = redis_client.clean_redis_fields(results)
-                        return [PydanticSemanticMemoryItem(**item) for item in results]
-                
-                # Case 3: Full-text search
-                elif search_method in ["bm25", "string_match"]:
-                    fields = [search_field] if search_field else ["name", "summary", "details"]
-                    
-                    results = redis_client.search_text(
-                        index_name=redis_client.SEMANTIC_INDEX,
-                        query=query,
-                        search_fields=fields,
-                        limit=limit or 50,
-                        user_id=user.id,
-                        filter_tags=filter_tags
-                    )
-                    if results:
-                        logger.debug("✅ Redis text search HIT: found %d semantic items", len(results))
-                        # Clean Redis-specific fields before Pydantic validation
-                        results = redis_client.clean_redis_fields(results)
-                        return [PydanticSemanticMemoryItem(**item) for item in results]
-            
-            except Exception as e:
-                logger.warning("Redis search failed for semantic memory, falling back to PostgreSQL: %s", e)
-                # Fall through to PostgreSQL
-        
-        # Log when bypassing cache or Redis unavailable
-        if not use_cache:
-            logger.debug("⏭️  Bypassing Redis cache (use_cache=False), querying PostgreSQL directly for semantic memory")
-        elif not redis_client:
-            logger.debug("⚠️  Redis unavailable, querying PostgreSQL directly for semantic memory")
-        else:
-            logger.debug("⏭️  Redis returned no results, falling back to PostgreSQL for semantic memory")
-
-        logger.debug("🔍 PostgreSQL fallback: query='%s', filter_tags=%s", query, filter_tags)
-        with self.session_maker() as session:
-            if query == "":
-                # Use proper PostgreSQL JSON text extraction and casting for ordering
-                from sqlalchemy import DateTime, cast, text
-
-                query_stmt = (
-                    select(SemanticMemoryItem)
-                    .where(SemanticMemoryItem.user_id == user.id)
-                    .order_by(
-                        cast(
-                            text("semantic_memory.last_modify ->> 'timestamp'"),
-                            DateTime,
-                        ).desc()
-                    )
-                )
-                
-                # Apply filter_tags if provided
-                if filter_tags:
-                    for key, value in filter_tags.items():
-                        query_stmt = query_stmt.where(SemanticMemoryItem.filter_tags[key].as_string() == str(value))
-                
-                if limit:
-                    query_stmt = query_stmt.limit(limit)
-                result = session.execute(query_stmt)
-                semantic_items = result.scalars().all()
-                logger.debug("🔍 PostgreSQL returned %d semantic items (filter_tags=%s)", len(semantic_items), filter_tags)
-                return [item.to_pydantic() for item in semantic_items]
-
-            else:
-                base_query = select(
-                    SemanticMemoryItem.id.label("id"),
-                    SemanticMemoryItem.created_at.label("created_at"),
-                    SemanticMemoryItem.name.label("name"),
-                    SemanticMemoryItem.summary.label("summary"),
-                    SemanticMemoryItem.details.label("details"),
-                    SemanticMemoryItem.source.label("source"),
-                    SemanticMemoryItem.name_embedding.label("name_embedding"),
-                    SemanticMemoryItem.summary_embedding.label("summary_embedding"),
-                    SemanticMemoryItem.details_embedding.label("details_embedding"),
-                    SemanticMemoryItem.embedding_config.label("embedding_config"),
-                    SemanticMemoryItem.organization_id.label("organization_id"),
-                    SemanticMemoryItem.last_modify.label("last_modify"),
-                    SemanticMemoryItem.user_id.label("user_id"),
-                    SemanticMemoryItem.agent_id.label("agent_id"),
-                ).where(SemanticMemoryItem.user_id == user.id)
-                
-                # Apply filter_tags if provided
-                if filter_tags:
-                    for key, value in filter_tags.items():
-                        base_query = base_query.where(SemanticMemoryItem.filter_tags[key].as_string() == str(value))
-
-                if search_method == "embedding":
-                    embed_query = True
-                    embedding_config = agent_state.embedding_config
-
-                    main_query = build_query(
-                        base_query=base_query,
-                        query_text=query,
-                        embedded_text=embedded_text,
-                        embed_query=embed_query,
-                        embedding_config=embedding_config,
-                        search_field=eval(
-                            "SemanticMemoryItem." + search_field + "_embedding"
-                        ),
-                        target_class=SemanticMemoryItem,
-                    )
-
-                elif search_method == "string_match":
-                    search_field = eval("SemanticMemoryItem." + search_field)
-                    main_query = base_query.where(
-                        func.lower(search_field).contains(query.lower())
-                    )
-
-                elif search_method == "bm25":
-                    # Check if we're using PostgreSQL - use native full-text search if available
-                    if settings.mirix_pg_uri_no_default:
-                        # Use PostgreSQL native full-text search
-                        return self._postgresql_fulltext_search(
-                            session, base_query, query, search_field, limit, user.id
-                        )
-                    else:
-                        # Fallback to in-memory BM25 for SQLite (legacy method)
-                        # Load all candidate items (memory-intensive, kept for compatibility)
-                        result = session.execute(
-                            select(SemanticMemoryItem).where(
-                                SemanticMemoryItem.user_id == user.id
-                            )
-                        )
-                        all_items = result.scalars().all()
-
-                        if not all_items:
-                            return []
-
-                        # Prepare documents for BM25
-                        documents = []
-                        valid_items = []
-
-                        for item in all_items:
-                            # Determine which field to use for search
-                            if search_field and hasattr(item, search_field):
-                                text_to_search = getattr(item, search_field) or ""
-                            else:
-                                text_to_search = item.name or ""
-
-                            # Preprocess the text into tokens
-                            tokens = self._preprocess_text_for_bm25(text_to_search)
-
-                            # Only include items that have tokens after preprocessing
-                            if tokens:
-                                documents.append(tokens)
-                                valid_items.append(item)
-
-                        if not documents:
-                            return []
-
-                        # Initialize BM25 with the documents
-                        bm25 = BM25Okapi(documents)
-
-                        # Preprocess the query
-                        query_tokens = self._preprocess_text_for_bm25(query)
-
-                        if not query_tokens:
-                            # If query has no valid tokens, return most recent items
-                            return [item.to_pydantic() for item in valid_items[:limit]]
-
-                        # Get BM25 scores for all documents
-                        scores = bm25.get_scores(query_tokens)
-
-                        # Create scored items list
-                        scored_items = list(zip(scores, valid_items))
-
-                        # Sort by BM25 score in descending order
-                        scored_items.sort(key=lambda x: x[0], reverse=True)
-
-                        # Get top items based on limit
-                        top_items = [item for score, item in scored_items[:limit]]
-                        semantic_items = top_items
-
-                        # Return the list after converting to Pydantic
-                        return [item.to_pydantic() for item in semantic_items]
-
-                elif search_method == "fuzzy_match":
-                    # Fuzzy matching: load all candidate items into memory and compute a fuzzy match score.
-                    result = session.execute(
-                        select(SemanticMemoryItem).where(
-                            SemanticMemoryItem.user_id == user.id
-                        )
-                    )
-                    all_items = result.scalars().all()
-                    scored_items = []
-                    for item in all_items:
-                        # Determine which field to use:
-                        # 1. If a search_field is provided (e.g., "concept" or "summary") and exists in the item, use it.
-                        # 2. Otherwise, default to using the "concept" field.
-                        if search_field and hasattr(item, search_field):
-                            text_to_search = getattr(item, search_field)
-                        else:
-                            text_to_search = item.name
-                        # Compute the fuzzy matching score using partial_ratio for better short-to-long matching.
-                        score = fuzz.partial_ratio(
-                            query.lower(), text_to_search.lower()
-                        )
-                        scored_items.append((score, item))
-
-                    # Sort items descending by score and pick the top ones.
-                    scored_items.sort(key=lambda x: x[0], reverse=True)
-                    top_items = [item for score, item in scored_items[:limit]]
-                    return [item.to_pydantic() for item in top_items]
-
-                if limit:
-                    main_query = main_query.limit(limit)
-
-                results = list(session.execute(main_query))
-
-                semantic_items = []
-                for row in results:
-                    data = dict(row._mapping)
-                    semantic_items.append(SemanticMemoryItem(**data))
-
-                return [item.to_pydantic() for item in semantic_items]
-
-    @enforce_types
-    def insert_semantic_item(
-        self,
-        actor: PydanticClient,
-        agent_state: AgentState,
-        agent_id: str,
-        name: str,
-        summary: str,
-        details: Optional[str],
-        source: Optional[str],
-        organization_id: str,
-        filter_tags: Optional[dict] = None,
-        use_cache: bool = True,
-        client_id: Optional[str] = None,
-        user_id: Optional[str] = None,
-    ) -> PydanticSemanticMemoryItem:
-        """
-        Create a new semantic memory entry using provided parameters.
-        """
-        try:
-            # Set defaults for required fields
-            from mirix.services.user_manager import UserManager
-            if client_id is None:
-                client_id = actor.id
-            if user_id is None:
-                user_id = UserManager.ADMIN_USER_ID
-                logger.debug("user_id not provided, using ADMIN_USER_ID: %s", user_id)
-            
-            # Conditionally calculate embeddings based on BUILD_EMBEDDINGS_FOR_MEMORY flag
-            if BUILD_EMBEDDINGS_FOR_MEMORY:
-                # TODO: need to check if we need to chunk the text
-                embed_model = embedding_model(agent_state.embedding_config)
-                name_embedding = embed_model.get_text_embedding(name)
-                summary_embedding = embed_model.get_text_embedding(summary)
-                details_embedding = embed_model.get_text_embedding(details)
-                embedding_config = agent_state.embedding_config
-            else:
-                name_embedding = None
-                summary_embedding = None
-                details_embedding = None
-                embedding_config = None
-
-            semantic_item = self.create_item(
-                item_data=PydanticSemanticMemoryItem(
-                    client_id=client_id,  # Required field: client app that created this memory
-                    user_id=user_id,  # Required field: end-user who owns this memory
-                    agent_id=agent_id,
-                    name=name,
-                    summary=summary,
-                    details=details,
-                    source=source,
-                    organization_id=organization_id,
-                    details_embedding=details_embedding,
-                    name_embedding=name_embedding,
-                    summary_embedding=summary_embedding,
-                    embedding_config=embedding_config,
-                    filter_tags=filter_tags,
-                ),
-                actor=actor,
-                use_cache=use_cache,
-                client_id=client_id,
-                user_id=user_id,
-            )
-
-            # Note: Item is already added to clustering tree in create_item()
-            return semantic_item
-        except Exception as e:
-            raise e
-
-    def delete_semantic_item_by_id(
-        self, semantic_memory_id: str, actor: PydanticClient
-    ) -> None:
-        """Delete a semantic memory item by ID (removes from Redis cache)."""
-        with self.session_maker() as session:
-            try:
-                item = SemanticMemoryItem.read(
-                    db_session=session, identifier=semantic_memory_id, actor=actor
-                )
-                # Remove from Redis cache before hard delete
-                from mirix.database.redis_client import get_redis_client
-                redis_client = get_redis_client()
-                if redis_client:
-                    redis_key = f"{redis_client.SEMANTIC_PREFIX}{semantic_memory_id}"
-                    redis_client.delete(redis_key)
-                item.hard_delete(session)
-            except NoResultFound:
-                raise NoResultFound(
-                    f"Semantic memory item with id {semantic_memory_id} not found."
-                )
-
-    @enforce_types
-    def delete_by_client_id(self, actor: PydanticClient) -> int:
-        """
-        Bulk delete all semantic memory records for a client (removes from Redis cache).
-        Optimized with single DB query and batch Redis deletion.
-        
-        Args:
-            actor: Client whose memories to delete (uses actor.id as client_id)
-            
-        Returns:
-            Number of records deleted
-        """
-        from mirix.database.redis_client import get_redis_client
-        
-        with self.session_maker() as session:
-            # Get IDs for Redis cleanup (only fetch IDs, not full objects)
-            item_ids = [row[0] for row in session.query(SemanticMemoryItem.id).filter(
-                SemanticMemoryItem.client_id == actor.id
-            ).all()]
-            
-            count = len(item_ids)
-            if count == 0:
-                return 0
-            
-            # Bulk delete in single query
-            session.query(SemanticMemoryItem).filter(
-                SemanticMemoryItem.client_id == actor.id
-            ).delete(synchronize_session=False)
-            
-            session.commit()
-        
-        # Batch delete from Redis cache (outside of session context)
-        redis_client = get_redis_client()
-        if redis_client and item_ids:
-            redis_keys = [f"{redis_client.SEMANTIC_PREFIX}{item_id}" for item_id in item_ids]
-            
-            # Delete in batches to avoid command size limits
-            BATCH_SIZE = 1000
-            for i in range(0, len(redis_keys), BATCH_SIZE):
-                batch = redis_keys[i:i + BATCH_SIZE]
-                redis_client.client.delete(*batch)
-        
-        return count
-
-    def soft_delete_by_client_id(self, actor: PydanticClient) -> int:
-        """
-        Bulk soft delete all semantic memory records for a client (updates Redis cache).
-        
-        Args:
-            actor: Client whose memories to soft delete (uses actor.id as client_id)
-            
-        Returns:
-            Number of records soft deleted
-        """
-        from mirix.database.redis_client import get_redis_client
-        
-        with self.session_maker() as session:
-            # Query all non-deleted records for this client (use actor.id)
-            items = session.query(SemanticMemoryItem).filter(
-                SemanticMemoryItem.client_id == actor.id,
-                SemanticMemoryItem.is_deleted == False
-            ).all()
-            
-            count = len(items)
-            if count == 0:
-                return 0
-            
-            # Extract IDs BEFORE committing (to avoid detached instance errors)
-            item_ids = [item.id for item in items]
-            
-            # Soft delete from database (set is_deleted = True directly, don't call item.delete())
-            for item in items:
-                item.is_deleted = True
-                item.set_updated_at()
-            
-            session.commit()
-        
-        # Update Redis cache with is_deleted=true (outside session)
-        redis_client = get_redis_client()
-        if redis_client:
-            for item_id in item_ids:
-                redis_key = f"{redis_client.SEMANTIC_PREFIX}{item_id}"
-                try:
-                    redis_client.client.hset(redis_key, "is_deleted", "true")
-                except Exception:
-                    # If update fails, remove from cache
-                    redis_client.delete(redis_key)
-        
-        return count
-
-    def soft_delete_by_user_id(self, user_id: str) -> int:
-        """
-        Bulk soft delete all semantic memory records for a user (updates Redis cache).
-        
-        Args:
-            user_id: ID of the user whose memories to soft delete
-            
-        Returns:
-            Number of records soft deleted
-        """
-        from mirix.database.redis_client import get_redis_client
-        
-        with self.session_maker() as session:
-            # Query all non-deleted records for this user
-            items = session.query(SemanticMemoryItem).filter(
-                SemanticMemoryItem.user_id == user_id,
-                SemanticMemoryItem.is_deleted == False
-            ).all()
-            
-            count = len(items)
-            if count == 0:
-                return 0
-            
-            # Extract IDs BEFORE committing (to avoid detached instance errors)
-            item_ids = [item.id for item in items]
-            
-            # Soft delete from database (set is_deleted = True directly, don't call item.delete())
-            for item in items:
-                item.is_deleted = True
-                item.set_updated_at()
-            
-            session.commit()
-        
-        # Update Redis cache with is_deleted=true (outside session)
-        redis_client = get_redis_client()
-        if redis_client:
-            for item_id in item_ids:
-                redis_key = f"{redis_client.SEMANTIC_PREFIX}{item_id}"
-                try:
-                    redis_client.client.hset(redis_key, "is_deleted", "true")
-                except Exception:
-                    # If update fails, remove from cache
-                    redis_client.delete(redis_key)
-        
-        return count
-
-    def delete_by_user_id(self, user_id: str) -> int:
-        """
-        Bulk hard delete all semantic memory records for a user (removes from Redis cache).
-        Optimized with single DB query and batch Redis deletion.
-        
-        Args:
-            user_id: ID of the user whose memories to delete
-            
-        Returns:
-            Number of records deleted
-        """
-        from mirix.database.redis_client import get_redis_client
-        
-        with self.session_maker() as session:
-            # Get IDs for Redis cleanup (only fetch IDs, not full objects)
-            item_ids = [row[0] for row in session.query(SemanticMemoryItem.id).filter(
-                SemanticMemoryItem.user_id == user_id
-            ).all()]
-            
-            count = len(item_ids)
-            if count == 0:
-                return 0
-            
-            # Bulk delete in single query
-            session.query(SemanticMemoryItem).filter(
-                SemanticMemoryItem.user_id == user_id
-            ).delete(synchronize_session=False)
-            
-            session.commit()
-        
-        # Batch delete from Redis cache (outside of session context)
-        redis_client = get_redis_client()
-        if redis_client and item_ids:
-            redis_keys = [f"{redis_client.SEMANTIC_PREFIX}{item_id}" for item_id in item_ids]
-            
-            # Delete in batches to avoid command size limits
-            BATCH_SIZE = 1000
-            for i in range(0, len(redis_keys), BATCH_SIZE):
-                batch = redis_keys[i:i + BATCH_SIZE]
-                redis_client.client.delete(*batch)
-        
-        return count
-=======
-import json
-import re
-import string
-from typing import Any, Dict, List, Optional
-
-from rank_bm25 import BM25Okapi
-from rapidfuzz import fuzz
-from sqlalchemy import func, select, text
-
-from mirix.constants import BUILD_EMBEDDINGS_FOR_MEMORY
-from mirix.embeddings import embedding_model
-from mirix.log import get_logger
-from mirix.orm.errors import NoResultFound
-from mirix.orm.semantic_memory import SemanticMemoryItem
-from mirix.schemas.agent import AgentState
-from mirix.schemas.client import Client as PydanticClient
-from mirix.schemas.semantic_memory import (
-    SemanticMemoryItem as PydanticSemanticMemoryItem,
-)
-from mirix.schemas.semantic_memory import SemanticMemoryItemUpdate
-from mirix.schemas.user import User as PydanticUser
-from mirix.services.utils import build_query, update_timezone
-from mirix.settings import settings
-from mirix.utils import enforce_types, generate_unique_short_id
-
-logger = get_logger(__name__)
-
-
-class SemanticMemoryManager:
-    """Manager class to handle business logic related to Semantic Memory Items."""
-
-    def __init__(self):
-        from mirix.server.server import db_context
-
-        self.session_maker = db_context
-
-    def _clean_text_for_search(self, text: str) -> str:
-        """
-        Clean text by removing punctuation and normalizing whitespace.
-
-        Args:
-            text: Input text to clean
-
-        Returns:
-            Cleaned text with punctuation removed and normalized whitespace
-        """
-        if not text:
-            return ""
-
-        # Remove punctuation using string.punctuation
-        # Create translation table that maps each punctuation character to space
-        translator = str.maketrans(string.punctuation, " " * len(string.punctuation))
-        text = text.translate(translator)
-
-        # Convert to lowercase and normalize whitespace
-        text = re.sub(r"\s+", " ", text.lower().strip())
-
-        return text
-
-    def _preprocess_text_for_bm25(self, text: str) -> List[str]:
-        """
-        Preprocess text for BM25 search by tokenizing and cleaning.
-
-        Args:
-            text: Input text to preprocess
-
-        Returns:
-            List of cleaned tokens
-        """
-        if not text:
-            return []
-
-        # Clean text first
-        cleaned_text = self._clean_text_for_search(text)
-
-        # Split into tokens and filter out empty strings and very short tokens
-        tokens = [
-            token for token in cleaned_text.split() if token.strip() and len(token) > 1
-        ]
-        return tokens
-
-    def _parse_embedding_field(self, embedding_value):
-        """
-        Helper method to parse embedding field from different PostgreSQL return formats.
-
-        Args:
-            embedding_value: The raw embedding value from PostgreSQL query
-
-        Returns:
-            List of floats or None if parsing fails
-        """
-        if embedding_value is None:
-            return None
-
-        try:
-            # If it's already a list or tuple, convert to list
-            if isinstance(embedding_value, (list, tuple)):
-                return list(embedding_value)
-
-            # If it's a string, try different parsing approaches
-            if isinstance(embedding_value, str):
-                # Remove any whitespace
-                embedding_value = embedding_value.strip()
-
-                # Check if it's a JSON array string: "[-0.006639634,-0.0114432...]"
-                if embedding_value.startswith("[") and embedding_value.endswith("]"):
-                    try:
-                        return json.loads(embedding_value)
-                    except json.JSONDecodeError:
-                        # If JSON parsing fails, try manual parsing
-                        # Remove brackets and split by comma
-                        inner = embedding_value[1:-1]  # Remove [ and ]
-                        return [float(x.strip()) for x in inner.split(",") if x.strip()]
-
-                # Try comma-separated values
-                if "," in embedding_value:
-                    return [
-                        float(x.strip())
-                        for x in embedding_value.split(",")
-                        if x.strip()
-                    ]
-
-                # Try space-separated values
-                if " " in embedding_value:
-                    return [
-                        float(x.strip()) for x in embedding_value.split() if x.strip()
-                    ]
-
-            # Try using the original deserialize_vector approach for binary data
-            try:
-                from mirix.helpers.converters import deserialize_vector
-
-                class MockDialect:
-                    name = "postgresql"
-
-                return deserialize_vector(embedding_value, MockDialect())
-            except Exception:
-                pass
-
-            # If all else fails, return None to avoid validation errors
-            return None
-
-        except Exception as e:
-            logger.debug("Warning: Failed to parse embedding field: %s", e)
-            return None
-
-    def _count_word_matches(
-        self, item_data: Dict[str, Any], query_words: List[str], search_field: str = ""
-    ) -> int:
-        """
-        Count how many of the query words are present in the semantic memory item data.
-
-        Args:
-            item_data: Dictionary containing semantic memory item data
-            query_words: List of query words to search for
-            search_field: Specific field to search in, or empty string to search all text fields
-
-        Returns:
-            Number of query words found in the item
-        """
-        if not query_words:
-            return 0
-
-        # Determine which text fields to search in
-        if search_field == "name":
-            search_texts = [item_data.get("name", "")]
-        elif search_field == "summary":
-            search_texts = [item_data.get("summary", "")]
-        elif search_field == "details":
-            search_texts = [item_data.get("details", "")]
-        elif search_field == "source":
-            search_texts = [item_data.get("source", "")]
-        else:
-            # Search across all relevant text fields
-            search_texts = [
-                item_data.get("name", ""),
-                item_data.get("summary", ""),
-                item_data.get("details", ""),
-                item_data.get("source", ""),
-            ]
-
-        # Combine all search texts and clean them (remove punctuation)
-        combined_text = " ".join(text for text in search_texts if text)
-        cleaned_combined_text = self._clean_text_for_search(combined_text)
-
-        # Count how many query words are present
-        word_matches = 0
-        for word in query_words:
-            # Query words are already cleaned, so we can do direct comparison
-            if word in cleaned_combined_text:
-                word_matches += 1
-
-        return word_matches
-
-    def _postgresql_fulltext_search(
-        self, session, base_query, query_text, search_field, limit, user_id
-    ):
-        """
-        Efficient PostgreSQL-native full-text search using ts_rank_cd for BM25-like functionality.
-        This method leverages PostgreSQL's built-in full-text search capabilities and GIN indexes.
-
-        Args:
-            session: Database session
-            base_query: Base SQLAlchemy query
-            query_text: Search query string
-            search_field: Field to search in ('name', 'summary', 'details', 'source', etc.)
-            limit: Maximum number of results to return
-
-        Returns:
-            List of SemanticMemoryItem objects ranked by relevance
-        """
-        from sqlalchemy import func
-
-        # Clean and prepare the search query
-        cleaned_query = self._clean_text_for_search(query_text)
-        if not cleaned_query.strip():
-            return []
-
-        # Split into words and create a tsquery - PostgreSQL will handle the ranking
-        query_words = [word.strip() for word in cleaned_query.split() if word.strip()]
-        if not query_words:
-            return []
-
-        # Create tsquery string with improved logic
-        tsquery_parts = []
-        for word in query_words:
-            # Escape special characters for tsquery
-            escaped_word = (
-                word.replace("'", "''")
-                .replace("&", "")
-                .replace("|", "")
-                .replace("!", "")
-                .replace(":", "")
-            )
-            if escaped_word and len(escaped_word) > 1:  # Skip very short words
-                # Add both exact and prefix matching for better results
-                if len(escaped_word) >= 3:
-                    tsquery_parts.append(f"('{escaped_word}' | '{escaped_word}':*)")
-                else:
-                    tsquery_parts.append(f"'{escaped_word}'")
-
-        if not tsquery_parts:
-            return []
-
-        # Use AND logic for multiple terms to find more relevant documents
-        # but fallback to OR if AND produces no results
-        if len(tsquery_parts) > 1:
-            tsquery_string_and = " & ".join(tsquery_parts)  # AND logic for precision
-            tsquery_string_or = " | ".join(tsquery_parts)  # OR logic for recall
-        else:
-            tsquery_string_and = tsquery_string_or = tsquery_parts[0]
-
-        # Determine which field to search based on search_field
-        if search_field == "name":
-            tsvector_sql = "to_tsvector('english', coalesce(name, ''))"
-            rank_sql = "ts_rank_cd(to_tsvector('english', coalesce(name, '')), to_tsquery('english', :tsquery), 32)"
-        elif search_field == "summary":
-            tsvector_sql = "to_tsvector('english', coalesce(summary, ''))"
-            rank_sql = "ts_rank_cd(to_tsvector('english', coalesce(summary, '')), to_tsquery('english', :tsquery), 32)"
-        elif search_field == "details":
-            tsvector_sql = "to_tsvector('english', coalesce(details, ''))"
-            rank_sql = "ts_rank_cd(to_tsvector('english', coalesce(details, '')), to_tsquery('english', :tsquery), 32)"
-        elif search_field == "source":
-            tsvector_sql = "to_tsvector('english', coalesce(source, ''))"
-            rank_sql = "ts_rank_cd(to_tsvector('english', coalesce(source, '')), to_tsquery('english', :tsquery), 32)"
-        else:
-            # Search across all relevant text fields with weighting
-            tsvector_sql = """setweight(to_tsvector('english', coalesce(name, '')), 'A') ||
-                             setweight(to_tsvector('english', coalesce(summary, '')), 'B') ||
-                             setweight(to_tsvector('english', coalesce(details, '')), 'C') ||
-                             setweight(to_tsvector('english', coalesce(source, '')), 'D')"""
-            rank_sql = """ts_rank_cd(
-                setweight(to_tsvector('english', coalesce(name, '')), 'A') ||
-                setweight(to_tsvector('english', coalesce(summary, '')), 'B') ||
-                setweight(to_tsvector('english', coalesce(details, '')), 'C') ||
-                setweight(to_tsvector('english', coalesce(source, '')), 'D'),
-                to_tsquery('english', :tsquery), 32)"""
-
-        # Try AND query first for more precise results
-        try:
-            and_query_sql = text(f"""
-                SELECT 
-                    id, created_at, name, summary, details, source,
-                    name_embedding, summary_embedding, details_embedding, embedding_config,
-                    organization_id, last_modify, user_id,
-                    {rank_sql} as rank_score
-                FROM semantic_memory 
-                WHERE {tsvector_sql} @@ to_tsquery('english', :tsquery)
-                    AND user_id = :user_id
-                ORDER BY rank_score DESC, created_at DESC
-                LIMIT :limit_val
-            """)
-
-            results = list(
-                session.execute(
-                    and_query_sql,
-                    {
-                        "tsquery": tsquery_string_and,
-                        "user_id": user_id,
-                        "limit_val": limit or 50,
-                    },
-                )
-            )
-
-            # If AND query returns sufficient results, use them
-            if len(results) >= min(limit or 10, 10):
-                semantic_items = []
-                for row in results:
-                    data = dict(row._mapping)
-                    # Remove the rank_score field before creating the object
-                    data.pop("rank_score", None)
-
-                    # Parse JSON fields that are returned as strings from raw SQL
-                    json_fields = ["last_modify", "embedding_config"]
-                    for field in json_fields:
-                        if field in data and isinstance(data[field], str):
-                            try:
-                                data[field] = json.loads(data[field])
-                            except (json.JSONDecodeError, TypeError):
-                                pass
-
-                    # Parse embedding fields
-                    embedding_fields = [
-                        "name_embedding",
-                        "summary_embedding",
-                        "details_embedding",
-                    ]
-                    for field in embedding_fields:
-                        if field in data and data[field] is not None:
-                            data[field] = self._parse_embedding_field(data[field])
-
-                    semantic_items.append(SemanticMemoryItem(**data))
-
-                return [item.to_pydantic() for item in semantic_items]
-
-        except Exception as e:
-            logger.debug("PostgreSQL AND query error: %s", e)
-
-        # If AND query fails or returns too few results, try OR query
-        try:
-            or_query_sql = text(f"""
-                SELECT 
-                    id, created_at, name, summary, details, source,
-                    name_embedding, summary_embedding, details_embedding, embedding_config,
-                    organization_id, last_modify, user_id,
-                    {rank_sql} as rank_score
-                FROM semantic_memory 
-                WHERE {tsvector_sql} @@ to_tsquery('english', :tsquery)
-                    AND user_id = :user_id
-                ORDER BY rank_score DESC, created_at DESC
-                LIMIT :limit_val
-            """)
-
-            results = session.execute(
-                or_query_sql,
-                {
-                    "tsquery": tsquery_string_or,
-                    "user_id": user_id,
-                    "limit_val": limit or 50,
-                },
-            )
-
-            semantic_items = []
-            for row in results:
-                data = dict(row._mapping)
-                # Remove the rank_score field before creating the object
-                data.pop("rank_score", None)
-
-                # Parse JSON fields that are returned as strings from raw SQL
-                json_fields = ["last_modify", "embedding_config"]
-                for field in json_fields:
-                    if field in data and isinstance(data[field], str):
-                        try:
-                            data[field] = json.loads(data[field])
-                        except (json.JSONDecodeError, TypeError):
-                            pass
-
-                # Parse embedding fields
-                embedding_fields = [
-                    "name_embedding",
-                    "summary_embedding",
-                    "details_embedding",
-                ]
-                for field in embedding_fields:
-                    if field in data and data[field] is not None:
-                        data[field] = self._parse_embedding_field(data[field])
-
-                semantic_items.append(SemanticMemoryItem(**data))
-
-            return [item.to_pydantic() for item in semantic_items]
-
-        except Exception as e:
-            # If there's an error with the tsquery, fall back to simpler search
-            logger.debug("PostgreSQL full-text search error: %s", e)
-            # Fall back to simple ILIKE search
-            fallback_field = (
-                getattr(SemanticMemoryItem, search_field)
-                if search_field and hasattr(SemanticMemoryItem, search_field)
-                else SemanticMemoryItem.name
-            )
-            fallback_query = base_query.where(
-                func.lower(fallback_field).contains(query_text.lower())
-            ).order_by(SemanticMemoryItem.created_at.desc())
-
-            if limit:
-                fallback_query = fallback_query.limit(limit)
-
-            results = session.execute(fallback_query)
-            semantic_items = [
-                SemanticMemoryItem(**dict(row._mapping)) for row in results
-            ]
-            return [item.to_pydantic() for item in semantic_items]
-
-    @update_timezone
-    @enforce_types
-    def get_semantic_item_by_id(
-        self, semantic_memory_id: str, user: PydanticUser, timezone_str: str
-    ) -> Optional[PydanticSemanticMemoryItem]:
-        """Fetch a semantic memory item by ID (with Redis JSON caching)."""
-        # Try Redis cache first (JSON-based for memory tables)
-        try:
-            from mirix.database.redis_client import get_redis_client
-            redis_client = get_redis_client()
-            
-            if redis_client:
-                redis_key = f"{redis_client.SEMANTIC_PREFIX}{semantic_memory_id}"
-                cached_data = redis_client.get_json(redis_key)
-                if cached_data:
-                    logger.debug("✅ Redis cache HIT for semantic memory %s", semantic_memory_id)
-                    return PydanticSemanticMemoryItem(**cached_data)
-        except Exception as e:
-            logger.warning("Redis cache read failed for semantic memory %s: %s", semantic_memory_id, e)
-        
-        # Cache MISS or Redis unavailable - fetch from PostgreSQL
-        with self.session_maker() as session:
-            try:
-                semantic_memory_item = SemanticMemoryItem.read(
-                    db_session=session, identifier=semantic_memory_id, actor=user
-                )
-                pydantic_item = semantic_memory_item.to_pydantic()
-                
-                # Populate Redis cache for next time
-                try:
-                    if redis_client:
-                        data = pydantic_item.model_dump(mode='json')
-                        # model_dump(mode='json') already converts datetime to ISO format strings
-                        redis_client.set_json(redis_key, data, ttl=settings.redis_ttl_default)
-                        logger.debug("Populated Redis cache for semantic memory %s", semantic_memory_id)
-                except Exception as e:
-                    logger.warning("Failed to populate Redis cache for semantic memory %s: %s", semantic_memory_id, e)
-                
-                return pydantic_item
-            except NoResultFound:
-                raise NoResultFound(
-                    f"Semantic memory item with id {semantic_memory_id} not found."
-                )
-
-    @update_timezone
-    @enforce_types
-    def get_most_recently_updated_item(
-        self, user: PydanticUser, timezone_str: str = None
-    ) -> Optional[PydanticSemanticMemoryItem]:
-        """
-        Fetch the most recently updated semantic memory item based on last_modify timestamp.
-        Filter by user_id from actor.
-        Returns None if no items exist.
-        """
-        with self.session_maker() as session:
-            # Use proper PostgreSQL JSON text extraction and casting for ordering
-            from sqlalchemy import DateTime, cast, text
-
-            query = select(SemanticMemoryItem).order_by(
-                cast(
-                    text("semantic_memory.last_modify ->> 'timestamp'"), DateTime
-                ).desc()
-            )
-
-            # Filter by user_id for multi-user support
-            query = query.where(SemanticMemoryItem.user_id == user.id)
-
-            result = session.execute(query.limit(1))
-            item = result.scalar_one_or_none()
-
-            return [item.to_pydantic()] if item else None
-
-    @enforce_types
-    def create_item(
-        self, 
-        item_data: PydanticSemanticMemoryItem, 
-        actor: PydanticClient,
-        client_id: Optional[str] = None,
-        user_id: Optional[str] = None,
-        use_cache: bool = True
-    ) -> PydanticSemanticMemoryItem:
-        """Create a new semantic memory item.
-        
-        Args:
-            item_data: The semantic memory data to create
-            actor: Client performing the operation (for audit trail)
-            client_id: Client application identifier (defaults to actor.id)
-            user_id: End-user identifier (optional)
-            use_cache: If True, cache in Redis. If False, skip caching.
-        """
-        
-        # Backward compatibility
-        if client_id is None:
-            client_id = actor.id
-
-        # Ensure ID is set before model_dump
-        if not item_data.id:
-            item_data.id = generate_unique_short_id(
-                self.session_maker, SemanticMemoryItem, "sem"
-            )
-
-        data_dict = item_data.model_dump()
-
-        # Validate required fields
-        required_fields = ["summary", "name"]
-        for field in required_fields:
-            if field not in data_dict or not data_dict[field]:
-                raise ValueError(
-                    f"Required field '{field}' missing from semantic memory data"
-                )
-
-        # Set client_id and user_id on the memory
-        data_dict["client_id"] = client_id
-        data_dict["user_id"] = user_id
-        
-        logger.debug(
-            "create_item: client_id=%s, user_id=%s", 
-            client_id, user_id
-        )
-
-        with self.session_maker() as session:
-            item = SemanticMemoryItem(**data_dict)
-            item.create_with_redis(session, actor=actor, use_cache=use_cache)
-            return item.to_pydantic()
-
-    @enforce_types
-    def update_item(
-        self, item_update: SemanticMemoryItemUpdate, user: PydanticUser
-    ) -> PydanticSemanticMemoryItem:
-        """Update an existing semantic memory item."""
-        with self.session_maker() as session:
-            item = SemanticMemoryItem.read(
-                db_session=session, identifier=item_update.id, actor=user
-            )
-            update_data = item_update.model_dump(exclude_unset=True)
-            for k, v in update_data.items():
-                if k not in ["id", "updated_at"]:  # Exclude updated_at - handled by update() method
-                    setattr(item, k, v)
-            # updated_at is automatically set to current UTC time by item.update()
-            item.update_with_redis(session, actor=user)  # ⭐ Updates Redis JSON cache
-            return item.to_pydantic()
-
-    @enforce_types
-    def create_many_items(
-        self, 
-        items: List[PydanticSemanticMemoryItem], 
-        user: PydanticUser,
-    ) -> List[PydanticSemanticMemoryItem]:
-        """Create multiple semantic memory items."""
-        return [self.create_item(i, user) for i in items]
-
-    def get_total_number_of_items(self, user: PydanticUser) -> int:
-        """Get the total number of items in the semantic memory for the user."""
-        with self.session_maker() as session:
-            query = select(func.count(SemanticMemoryItem.id)).where(
-                SemanticMemoryItem.user_id == user.id
-            )
-            result = session.execute(query)
-            return result.scalar_one()
-
-    @update_timezone
-    @enforce_types
-    def list_semantic_items(
-        self,
-        agent_state: AgentState,
-        user: PydanticUser,
-        query: str = "",
-        embedded_text: Optional[List[float]] = None,
-        search_field: str = "",
-        search_method: str = "embedding",
-        limit: Optional[int] = 50,
-        timezone_str: str = None,
-        filter_tags: Optional[dict] = None,
-        use_cache: bool = True,
-        similarity_threshold: Optional[float] = None,
-        ) -> List[PydanticSemanticMemoryItem]:
-        """
-        List semantic memory items with various search methods.
-
-        Args:
-            agent_state: The agent state containing embedding configuration
-            query: Search query string
-            embedded_text: Pre-computed embedding for semantic search
-            search_field: Field to search in ('name', 'summary', 'details', 'source')
-            search_method: Search method to use:
-                - 'embedding': Vector similarity search using embeddings
-                - 'string_match': Simple string containment search
-                - 'bm25': **RECOMMENDED** - PostgreSQL native full-text search (ts_rank_cd) when using PostgreSQL,
-                               falls back to in-memory BM25 for SQLite
-                - 'fuzzy_match': Fuzzy string matching (legacy, kept for compatibility)
-            limit: Maximum number of results to return
-            timezone_str: Timezone string for timestamp conversion
-            use_cache: If True, try Redis cache first. If False, skip cache and query PostgreSQL directly.
-
-        Returns:
-            List of semantic memory items matching the search criteria
-
-        Note:
-            **For PostgreSQL users**: 'bm25' is now the recommended method for text-based searches as it uses
-            PostgreSQL's native full-text search with ts_rank_cd for BM25-like scoring. This is much more efficient
-            than loading all documents into memory and leverages your existing GIN indexes.
-
-            **For SQLite users**: 'bm25' now has fallback support that uses in-memory BM25 processing.
-
-            Performance comparison:
-            - PostgreSQL 'bm25': Native DB search, very fast, scales well
-            - Fallback 'bm25' (SQLite): In-memory processing, slower for large datasets but still provides
-              proper BM25 ranking
-        """
-        query = query.strip() if query else ""
-        is_empty_query = not query or query == ""
-        
-        # ⭐ Try Redis Search first (if cache enabled and Redis is available)
-        from mirix.database.redis_client import get_redis_client
-        redis_client = get_redis_client()
-        
-        if use_cache and redis_client:
-            try:
-                # Case 1: No query - get recent items (regardless of search_method)
-                if is_empty_query:
-                    logger.debug("🔍 Searching Redis for recent semantic items with filter_tags=%s", filter_tags)
-                    results = redis_client.search_recent(
-                        index_name=redis_client.SEMANTIC_INDEX,
-                        limit=limit or 50,
-                        user_id=user.id,
-                        sort_by="created_at_ts",
-                        filter_tags=filter_tags
-                    )
-                    logger.debug("🔍 Redis search_recent returned %d results", len(results) if results else 0)
-                    if results:
-                        logger.debug("✅ Redis cache HIT: returned %d recent semantic items", len(results))
-                        # Clean Redis-specific fields before Pydantic validation
-                        results = redis_client.clean_redis_fields(results)
-                        return [PydanticSemanticMemoryItem(**item) for item in results]
-                    # If no results, fall through to PostgreSQL (don't return empty list)
-                
-                # Case 2: Vector similarity search
-                elif search_method == "embedding":
-                    if embedded_text is None:
-                        from mirix.embeddings import embedding_model
-                        embedded_text = embedding_model.embed_and_upload_batch(
-                            [query], agent_state.embedding_config
-                        )[0]
-                    
-                    vector_field = f"{search_field}_embedding" if search_field else "summary_embedding"
-                    
-                    results = redis_client.search_vector(
-                        index_name=redis_client.SEMANTIC_INDEX,
-                        embedding=embedded_text,
-                        vector_field=vector_field,
-                        limit=limit or 50,
-                        user_id=user.id,
-                        filter_tags=filter_tags
-                    )
-                    if results:
-                        logger.debug("✅ Redis vector search HIT: found %d semantic items", len(results))
-                        # Clean Redis-specific fields before Pydantic validation
-                        results = redis_client.clean_redis_fields(results)
-                        return [PydanticSemanticMemoryItem(**item) for item in results]
-                
-                # Case 3: Full-text search
-                elif search_method in ["bm25", "string_match"]:
-                    fields = [search_field] if search_field else ["name", "summary", "details"]
-                    
-                    results = redis_client.search_text(
-                        index_name=redis_client.SEMANTIC_INDEX,
-                        query=query,
-                        search_fields=fields,
-                        limit=limit or 50,
-                        user_id=user.id,
-                        filter_tags=filter_tags
-                    )
-                    if results:
-                        logger.debug("✅ Redis text search HIT: found %d semantic items", len(results))
-                        # Clean Redis-specific fields before Pydantic validation
-                        results = redis_client.clean_redis_fields(results)
-                        return [PydanticSemanticMemoryItem(**item) for item in results]
-            
-            except Exception as e:
-                logger.warning("Redis search failed for semantic memory, falling back to PostgreSQL: %s", e)
-                # Fall through to PostgreSQL
-        
-        # Log when bypassing cache or Redis unavailable
-        if not use_cache:
-            logger.debug("⏭️  Bypassing Redis cache (use_cache=False), querying PostgreSQL directly for semantic memory")
-        elif not redis_client:
-            logger.debug("⚠️  Redis unavailable, querying PostgreSQL directly for semantic memory")
-        else:
-            logger.debug("⏭️  Redis returned no results, falling back to PostgreSQL for semantic memory")
-
-        logger.debug("🔍 PostgreSQL fallback: query='%s', filter_tags=%s", query, filter_tags)
-        with self.session_maker() as session:
-            if query == "":
-                # Use proper PostgreSQL JSON text extraction and casting for ordering
-                from sqlalchemy import DateTime, cast, text
-
-                query_stmt = (
-                    select(SemanticMemoryItem)
-                    .where(SemanticMemoryItem.user_id == user.id)
-                    .order_by(
-                        cast(
-                            text("semantic_memory.last_modify ->> 'timestamp'"),
-                            DateTime,
-                        ).desc()
-                    )
-                )
-                
-                # Apply filter_tags if provided
-                if filter_tags:
-                    for key, value in filter_tags.items():
-                        query_stmt = query_stmt.where(SemanticMemoryItem.filter_tags[key].as_string() == str(value))
-                
-                if limit:
-                    query_stmt = query_stmt.limit(limit)
-                result = session.execute(query_stmt)
-                semantic_items = result.scalars().all()
-                logger.debug("🔍 PostgreSQL returned %d semantic items (filter_tags=%s)", len(semantic_items), filter_tags)
-                return [item.to_pydantic() for item in semantic_items]
-
-            else:
-                base_query = select(
-                    SemanticMemoryItem.id.label("id"),
-                    SemanticMemoryItem.created_at.label("created_at"),
-                    SemanticMemoryItem.name.label("name"),
-                    SemanticMemoryItem.summary.label("summary"),
-                    SemanticMemoryItem.details.label("details"),
-                    SemanticMemoryItem.source.label("source"),
-                    SemanticMemoryItem.name_embedding.label("name_embedding"),
-                    SemanticMemoryItem.summary_embedding.label("summary_embedding"),
-                    SemanticMemoryItem.details_embedding.label("details_embedding"),
-                    SemanticMemoryItem.embedding_config.label("embedding_config"),
-                    SemanticMemoryItem.organization_id.label("organization_id"),
-                    SemanticMemoryItem.last_modify.label("last_modify"),
-                    SemanticMemoryItem.user_id.label("user_id"),
-                    SemanticMemoryItem.agent_id.label("agent_id"),
-                ).where(SemanticMemoryItem.user_id == user.id)
-                
-                # Apply filter_tags if provided
-                if filter_tags:
-                    for key, value in filter_tags.items():
-                        base_query = base_query.where(SemanticMemoryItem.filter_tags[key].as_string() == str(value))
-
-                if search_method == "embedding":
-                    embed_query = True
-                    embedding_config = agent_state.embedding_config
-
-                    main_query = build_query(
-                        base_query=base_query,
-                        query_text=query,
-                        embedded_text=embedded_text,
-                        embed_query=embed_query,
-                        embedding_config=embedding_config,
-                        search_field=eval(
-                            "SemanticMemoryItem." + search_field + "_embedding"
-                        ),
-                        target_class=SemanticMemoryItem,
-                        similarity_threshold=similarity_threshold,
-                    )
-
-                elif search_method == "string_match":
-                    search_field = eval("SemanticMemoryItem." + search_field)
-                    main_query = base_query.where(
-                        func.lower(search_field).contains(query.lower())
-                    )
-
-                elif search_method == "bm25":
-                    # Check if we're using PostgreSQL - use native full-text search if available
-                    if settings.mirix_pg_uri_no_default:
-                        # Use PostgreSQL native full-text search
-                        return self._postgresql_fulltext_search(
-                            session, base_query, query, search_field, limit, user.id
-                        )
-                    else:
-                        # Fallback to in-memory BM25 for SQLite (legacy method)
-                        # Load all candidate items (memory-intensive, kept for compatibility)
-                        result = session.execute(
-                            select(SemanticMemoryItem).where(
-                                SemanticMemoryItem.user_id == user.id
-                            )
-                        )
-                        all_items = result.scalars().all()
-
-                        if not all_items:
-                            return []
-
-                        # Prepare documents for BM25
-                        documents = []
-                        valid_items = []
-
-                        for item in all_items:
-                            # Determine which field to use for search
-                            if search_field and hasattr(item, search_field):
-                                text_to_search = getattr(item, search_field) or ""
-                            else:
-                                text_to_search = item.name or ""
-
-                            # Preprocess the text into tokens
-                            tokens = self._preprocess_text_for_bm25(text_to_search)
-
-                            # Only include items that have tokens after preprocessing
-                            if tokens:
-                                documents.append(tokens)
-                                valid_items.append(item)
-
-                        if not documents:
-                            return []
-
-                        # Initialize BM25 with the documents
-                        bm25 = BM25Okapi(documents)
-
-                        # Preprocess the query
-                        query_tokens = self._preprocess_text_for_bm25(query)
-
-                        if not query_tokens:
-                            # If query has no valid tokens, return most recent items
-                            return [item.to_pydantic() for item in valid_items[:limit]]
-
-                        # Get BM25 scores for all documents
-                        scores = bm25.get_scores(query_tokens)
-
-                        # Create scored items list
-                        scored_items = list(zip(scores, valid_items))
-
-                        # Sort by BM25 score in descending order
-                        scored_items.sort(key=lambda x: x[0], reverse=True)
-
-                        # Get top items based on limit
-                        top_items = [item for score, item in scored_items[:limit]]
-                        semantic_items = top_items
-
-                        # Return the list after converting to Pydantic
-                        return [item.to_pydantic() for item in semantic_items]
-
-                elif search_method == "fuzzy_match":
-                    # Fuzzy matching: load all candidate items into memory and compute a fuzzy match score.
-                    result = session.execute(
-                        select(SemanticMemoryItem).where(
-                            SemanticMemoryItem.user_id == user.id
-                        )
-                    )
-                    all_items = result.scalars().all()
-                    scored_items = []
-                    for item in all_items:
-                        # Determine which field to use:
-                        # 1. If a search_field is provided (e.g., "concept" or "summary") and exists in the item, use it.
-                        # 2. Otherwise, default to using the "concept" field.
-                        if search_field and hasattr(item, search_field):
-                            text_to_search = getattr(item, search_field)
-                        else:
-                            text_to_search = item.name
-                        # Compute the fuzzy matching score using partial_ratio for better short-to-long matching.
-                        score = fuzz.partial_ratio(
-                            query.lower(), text_to_search.lower()
-                        )
-                        scored_items.append((score, item))
-
-                    # Sort items descending by score and pick the top ones.
-                    scored_items.sort(key=lambda x: x[0], reverse=True)
-                    top_items = [item for score, item in scored_items[:limit]]
-                    return [item.to_pydantic() for item in top_items]
-
-                if limit:
-                    main_query = main_query.limit(limit)
-
-                results = list(session.execute(main_query))
-
-                semantic_items = []
-                for row in results:
-                    data = dict(row._mapping)
-                    semantic_items.append(SemanticMemoryItem(**data))
-
-                return [item.to_pydantic() for item in semantic_items]
-
-    @enforce_types
-    def insert_semantic_item(
-        self,
-        actor: PydanticClient,
-        agent_state: AgentState,
-        agent_id: str,
-        name: str,
-        summary: str,
-        details: Optional[str],
-        source: Optional[str],
-        organization_id: str,
-        filter_tags: Optional[dict] = None,
-        use_cache: bool = True,
-        client_id: Optional[str] = None,
-        user_id: Optional[str] = None,
-    ) -> PydanticSemanticMemoryItem:
-        """
-        Create a new semantic memory entry using provided parameters.
-        """
-        try:
-            # Set defaults for required fields
-            from mirix.services.user_manager import UserManager
-            if client_id is None:
-                client_id = actor.id
-            if user_id is None:
-                user_id = UserManager.DEFAULT_USER_ID
-                logger.debug("user_id not provided, using DEFAULT_USER_ID: %s", user_id)
-            
-            # Conditionally calculate embeddings based on BUILD_EMBEDDINGS_FOR_MEMORY flag
-            if BUILD_EMBEDDINGS_FOR_MEMORY:
-                # TODO: need to check if we need to chunk the text
-                embed_model = embedding_model(agent_state.embedding_config)
-                name_embedding = embed_model.get_text_embedding(name)
-                summary_embedding = embed_model.get_text_embedding(summary)
-                details_embedding = embed_model.get_text_embedding(details)
-                embedding_config = agent_state.embedding_config
-            else:
-                name_embedding = None
-                summary_embedding = None
-                details_embedding = None
-                embedding_config = None
-
-            semantic_item = self.create_item(
-                item_data=PydanticSemanticMemoryItem(
-                    client_id=client_id,  # Required field: client app that created this memory
-                    user_id=user_id,  # Required field: end-user who owns this memory
-                    agent_id=agent_id,
-                    name=name,
-                    summary=summary,
-                    details=details,
-                    source=source,
-                    organization_id=organization_id,
-                    details_embedding=details_embedding,
-                    name_embedding=name_embedding,
-                    summary_embedding=summary_embedding,
-                    embedding_config=embedding_config,
-                    filter_tags=filter_tags,
-                ),
-                actor=actor,
-                use_cache=use_cache,
-                client_id=client_id,
-                user_id=user_id,
-            )
-
-            # Note: Item is already added to clustering tree in create_item()
-            return semantic_item
-        except Exception as e:
-            raise e
-
-    def delete_semantic_item_by_id(
-        self, semantic_memory_id: str, actor: PydanticClient
-    ) -> None:
-        """Delete a semantic memory item by ID (removes from Redis cache)."""
-        with self.session_maker() as session:
-            try:
-                item = SemanticMemoryItem.read(
-                    db_session=session, identifier=semantic_memory_id, actor=actor
-                )
-                # Remove from Redis cache before hard delete
-                from mirix.database.redis_client import get_redis_client
-                redis_client = get_redis_client()
-                if redis_client:
-                    redis_key = f"{redis_client.SEMANTIC_PREFIX}{semantic_memory_id}"
-                    redis_client.delete(redis_key)
-                item.hard_delete(session)
-            except NoResultFound:
-                raise NoResultFound(
-                    f"Semantic memory item with id {semantic_memory_id} not found."
-                )
-
-    @enforce_types
-    def delete_by_client_id(self, actor: PydanticClient) -> int:
-        """
-        Bulk delete all semantic memory records for a client (removes from Redis cache).
-        Optimized with single DB query and batch Redis deletion.
-        
-        Args:
-            actor: Client whose memories to delete (uses actor.id as client_id)
-            
-        Returns:
-            Number of records deleted
-        """
-        from mirix.database.redis_client import get_redis_client
-        
-        with self.session_maker() as session:
-            # Get IDs for Redis cleanup (only fetch IDs, not full objects)
-            item_ids = [row[0] for row in session.query(SemanticMemoryItem.id).filter(
-                SemanticMemoryItem.client_id == actor.id
-            ).all()]
-            
-            count = len(item_ids)
-            if count == 0:
-                return 0
-            
-            # Bulk delete in single query
-            session.query(SemanticMemoryItem).filter(
-                SemanticMemoryItem.client_id == actor.id
-            ).delete(synchronize_session=False)
-            
-            session.commit()
-        
-        # Batch delete from Redis cache (outside of session context)
-        redis_client = get_redis_client()
-        if redis_client and item_ids:
-            redis_keys = [f"{redis_client.SEMANTIC_PREFIX}{item_id}" for item_id in item_ids]
-            
-            # Delete in batches to avoid command size limits
-            BATCH_SIZE = 1000
-            for i in range(0, len(redis_keys), BATCH_SIZE):
-                batch = redis_keys[i:i + BATCH_SIZE]
-                redis_client.client.delete(*batch)
-        
-        return count
-
-    def soft_delete_by_client_id(self, actor: PydanticClient) -> int:
-        """
-        Bulk soft delete all semantic memory records for a client (updates Redis cache).
-        
-        Args:
-            actor: Client whose memories to soft delete (uses actor.id as client_id)
-            
-        Returns:
-            Number of records soft deleted
-        """
-        from mirix.database.redis_client import get_redis_client
-        
-        with self.session_maker() as session:
-            # Query all non-deleted records for this client (use actor.id)
-            items = session.query(SemanticMemoryItem).filter(
-                SemanticMemoryItem.client_id == actor.id,
-                SemanticMemoryItem.is_deleted == False
-            ).all()
-            
-            count = len(items)
-            if count == 0:
-                return 0
-            
-            # Extract IDs BEFORE committing (to avoid detached instance errors)
-            item_ids = [item.id for item in items]
-            
-            # Soft delete from database (set is_deleted = True directly, don't call item.delete())
-            for item in items:
-                item.is_deleted = True
-                item.set_updated_at()
-            
-            session.commit()
-        
-        # Update Redis cache with is_deleted=true (outside session)
-        redis_client = get_redis_client()
-        if redis_client:
-            for item_id in item_ids:
-                redis_key = f"{redis_client.SEMANTIC_PREFIX}{item_id}"
-                try:
-                    redis_client.client.hset(redis_key, "is_deleted", "true")
-                except Exception:
-                    # If update fails, remove from cache
-                    redis_client.delete(redis_key)
-        
-        return count
-
-    def soft_delete_by_user_id(self, user_id: str) -> int:
-        """
-        Bulk soft delete all semantic memory records for a user (updates Redis cache).
-        
-        Args:
-            user_id: ID of the user whose memories to soft delete
-            
-        Returns:
-            Number of records soft deleted
-        """
-        from mirix.database.redis_client import get_redis_client
-        
-        with self.session_maker() as session:
-            # Query all non-deleted records for this user
-            items = session.query(SemanticMemoryItem).filter(
-                SemanticMemoryItem.user_id == user_id,
-                SemanticMemoryItem.is_deleted == False
-            ).all()
-            
-            count = len(items)
-            if count == 0:
-                return 0
-            
-            # Extract IDs BEFORE committing (to avoid detached instance errors)
-            item_ids = [item.id for item in items]
-            
-            # Soft delete from database (set is_deleted = True directly, don't call item.delete())
-            for item in items:
-                item.is_deleted = True
-                item.set_updated_at()
-            
-            session.commit()
-        
-        # Update Redis cache with is_deleted=true (outside session)
-        redis_client = get_redis_client()
-        if redis_client:
-            for item_id in item_ids:
-                redis_key = f"{redis_client.SEMANTIC_PREFIX}{item_id}"
-                try:
-                    redis_client.client.hset(redis_key, "is_deleted", "true")
-                except Exception:
-                    # If update fails, remove from cache
-                    redis_client.delete(redis_key)
-        
-        return count
-
-    def delete_by_user_id(self, user_id: str) -> int:
-        """
-        Bulk hard delete all semantic memory records for a user (removes from Redis cache).
-        Optimized with single DB query and batch Redis deletion.
-        
-        Args:
-            user_id: ID of the user whose memories to delete
-            
-        Returns:
-            Number of records deleted
-        """
-        from mirix.database.redis_client import get_redis_client
-        
-        with self.session_maker() as session:
-            # Get IDs for Redis cleanup (only fetch IDs, not full objects)
-            item_ids = [row[0] for row in session.query(SemanticMemoryItem.id).filter(
-                SemanticMemoryItem.user_id == user_id
-            ).all()]
-            
-            count = len(item_ids)
-            if count == 0:
-                return 0
-            
-            # Bulk delete in single query
-            session.query(SemanticMemoryItem).filter(
-                SemanticMemoryItem.user_id == user_id
-            ).delete(synchronize_session=False)
-            
-            session.commit()
-        
-        # Batch delete from Redis cache (outside of session context)
-        redis_client = get_redis_client()
-        if redis_client and item_ids:
-            redis_keys = [f"{redis_client.SEMANTIC_PREFIX}{item_id}" for item_id in item_ids]
-            
-            # Delete in batches to avoid command size limits
-            BATCH_SIZE = 1000
-            for i in range(0, len(redis_keys), BATCH_SIZE):
-                batch = redis_keys[i:i + BATCH_SIZE]
-                redis_client.client.delete(*batch)
-        
-        return count
-
-    @update_timezone
-    @enforce_types
-    def list_semantic_items_by_org(
-        self,
-        agent_state: AgentState,
-        organization_id: str,
-        query: str = "",
-        embedded_text: Optional[List[float]] = None,
-        search_field: str = "",
-        search_method: str = "embedding",
-        limit: Optional[int] = 50,
-        timezone_str: str = None,
-        filter_tags: Optional[dict] = None,
-        use_cache: bool = True,
-        similarity_threshold: Optional[float] = None,
-        ) -> List[PydanticSemanticMemoryItem]:
-        """List semantic memory items across ALL users in an organization."""
-        from mirix.database.redis_client import get_redis_client
-        redis_client = get_redis_client()
-        
-        if use_cache and redis_client:
-            try:
-                if not query or query == "":
-                    results = redis_client.search_recent_by_org(
-                        index_name=redis_client.SEMANTIC_INDEX,
-                        limit=limit or 50,
-                        organization_id=organization_id,
-                        sort_by="created_at_ts",
-                        filter_tags=filter_tags,
-                    )
-                    if results:
-                        results = redis_client.clean_redis_fields(results)
-                        return [PydanticSemanticMemoryItem(**item) for item in results]
-                elif search_method == "embedding":
-                    if embedded_text is None:
-                        from mirix.embeddings import embedding_model
-                        import numpy as np
-                        from mirix.constants import MAX_EMBEDDING_DIM
-                        
-                        embedded_text = embedding_model(agent_state.embedding_config).get_text_embedding(query)
-                        embedded_text = np.array(embedded_text)
-                        embedded_text = np.pad(
-                            embedded_text,
-                            (0, MAX_EMBEDDING_DIM - embedded_text.shape[0]),
-                            mode="constant",
-                        ).tolist()
-                    
-                    vector_field = f"{search_field}_embedding" if search_field in ["name", "summary", "details"] else "details_embedding"
-                    results = redis_client.search_vector_by_org(
-                        index_name=redis_client.SEMANTIC_INDEX,
-                        embedding=embedded_text,
-                        vector_field=vector_field,
-                        limit=limit or 50,
-                        organization_id=organization_id,
-                        filter_tags=filter_tags,
-                    )
-                    if results:
-                        results = redis_client.clean_redis_fields(results)
-                        return [PydanticSemanticMemoryItem(**item) for item in results]
-                else:
-                    results = redis_client.search_text_by_org(
-                        index_name=redis_client.SEMANTIC_INDEX,
-                        query_text=query,
-                        search_field=search_field or "details",
-                        search_method=search_method,
-                        limit=limit or 50,
-                        organization_id=organization_id,
-                        filter_tags=filter_tags,
-                    )
-                    if results:
-                        results = redis_client.clean_redis_fields(results)
-                        return [PydanticSemanticMemoryItem(**item) for item in results]
-            except Exception as e:
-                logger.warning("Redis search failed: %s", e)
-        
-        with self.session_maker() as session:
-            # Return full SemanticMemoryItem objects, not individual columns
-            base_query = select(SemanticMemoryItem).where(
-                SemanticMemoryItem.organization_id == organization_id
-            )
-            
-            if filter_tags:
-                from sqlalchemy import func, or_
-                for key, value in filter_tags.items():
-                    if key == "scope":
-                        # Scope matching: input value must be in memory's scope field
-                        base_query = base_query.where(
-                            or_(
-                                func.lower(SemanticMemoryItem.filter_tags[key].as_string()).contains(str(value).lower()),
-                                SemanticMemoryItem.filter_tags[key].as_string() == str(value)
-                            )
-                        )
-                    else:
-                        # Other keys: exact match
-                        base_query = base_query.where(SemanticMemoryItem.filter_tags[key].as_string() == str(value))
-
-            # Handle empty query - fall back to recent sort
-            if not query or query == "":
-                base_query = base_query.order_by(SemanticMemoryItem.created_at.desc())
-                if limit:
-                    base_query = base_query.limit(limit)
-                result = session.execute(base_query)
-                items = result.scalars().all()
-                return [item.to_pydantic() for item in items]
-
-            # Embedding search
-            if search_method == "embedding":
-                embedding_config = agent_state.embedding_config
-                if embedded_text is None:
-                    from mirix.embeddings import embedding_model
-                    embedded_text = embedding_model(embedding_config).get_text_embedding(query)
-                
-                # Determine which embedding field to search
-                if search_field == "name":
-                    embedding_field = SemanticMemoryItem.name_embedding
-                elif search_field == "summary":
-                    embedding_field = SemanticMemoryItem.summary_embedding
-                elif search_field == "details":
-                    embedding_field = SemanticMemoryItem.details_embedding
-                else:
-                    embedding_field = SemanticMemoryItem.details_embedding
-                
-                embedding_query_field = embedding_field.cosine_distance(embedded_text).label("distance")
-                base_query = base_query.add_columns(embedding_query_field)
-                
-                # Apply similarity threshold if provided
-                if similarity_threshold is not None:
-                    base_query = base_query.where(embedding_query_field < similarity_threshold)
-                
-                base_query = base_query.order_by(embedding_query_field)
-            
-            # BM25 search
-            elif search_method == "bm25":
-                from sqlalchemy import func
-                
-                # Determine search field
-                if search_field == "name":
-                    text_field = SemanticMemoryItem.name
-                elif search_field == "summary":
-                    text_field = SemanticMemoryItem.summary
-                elif search_field == "details":
-                    text_field = SemanticMemoryItem.details
-                else:
-                    text_field = SemanticMemoryItem.details
-                
-                tsquery = func.plainto_tsquery("english", query)
-                tsvector = func.to_tsvector("english", text_field)
-                rank = func.ts_rank_cd(tsvector, tsquery).label("rank")
-                
-                base_query = (
-                    base_query
-                    .add_columns(rank)
-                    .where(tsvector.op("@@")(tsquery))
-                    .order_by(rank.desc())
-                )
-            
-            if limit:
-                base_query = base_query.limit(limit)
-            
-            result = session.execute(base_query)
-            items = result.scalars().all()
-            return [item.to_pydantic() for item in items]
->>>>>>> 4e76f536
+import json
+import re
+import string
+from typing import Any, Dict, List, Optional
+
+from rank_bm25 import BM25Okapi
+from rapidfuzz import fuzz
+from sqlalchemy import func, select, text
+
+from mirix.constants import BUILD_EMBEDDINGS_FOR_MEMORY
+from mirix.embeddings import embedding_model
+from mirix.log import get_logger
+from mirix.orm.errors import NoResultFound
+from mirix.orm.semantic_memory import SemanticMemoryItem
+from mirix.schemas.agent import AgentState
+from mirix.schemas.client import Client as PydanticClient
+from mirix.schemas.semantic_memory import (
+    SemanticMemoryItem as PydanticSemanticMemoryItem,
+)
+from mirix.schemas.semantic_memory import SemanticMemoryItemUpdate
+from mirix.schemas.user import User as PydanticUser
+from mirix.services.utils import build_query, update_timezone
+from mirix.settings import settings
+from mirix.utils import enforce_types, generate_unique_short_id
+
+logger = get_logger(__name__)
+
+
+class SemanticMemoryManager:
+    """Manager class to handle business logic related to Semantic Memory Items."""
+
+    def __init__(self):
+        from mirix.server.server import db_context
+
+        self.session_maker = db_context
+
+    def _clean_text_for_search(self, text: str) -> str:
+        """
+        Clean text by removing punctuation and normalizing whitespace.
+
+        Args:
+            text: Input text to clean
+
+        Returns:
+            Cleaned text with punctuation removed and normalized whitespace
+        """
+        if not text:
+            return ""
+
+        # Remove punctuation using string.punctuation
+        # Create translation table that maps each punctuation character to space
+        translator = str.maketrans(string.punctuation, " " * len(string.punctuation))
+        text = text.translate(translator)
+
+        # Convert to lowercase and normalize whitespace
+        text = re.sub(r"\s+", " ", text.lower().strip())
+
+        return text
+
+    def _preprocess_text_for_bm25(self, text: str) -> List[str]:
+        """
+        Preprocess text for BM25 search by tokenizing and cleaning.
+
+        Args:
+            text: Input text to preprocess
+
+        Returns:
+            List of cleaned tokens
+        """
+        if not text:
+            return []
+
+        # Clean text first
+        cleaned_text = self._clean_text_for_search(text)
+
+        # Split into tokens and filter out empty strings and very short tokens
+        tokens = [
+            token for token in cleaned_text.split() if token.strip() and len(token) > 1
+        ]
+        return tokens
+
+    def _parse_embedding_field(self, embedding_value):
+        """
+        Helper method to parse embedding field from different PostgreSQL return formats.
+
+        Args:
+            embedding_value: The raw embedding value from PostgreSQL query
+
+        Returns:
+            List of floats or None if parsing fails
+        """
+        if embedding_value is None:
+            return None
+
+        try:
+            # If it's already a list or tuple, convert to list
+            if isinstance(embedding_value, (list, tuple)):
+                return list(embedding_value)
+
+            # If it's a string, try different parsing approaches
+            if isinstance(embedding_value, str):
+                # Remove any whitespace
+                embedding_value = embedding_value.strip()
+
+                # Check if it's a JSON array string: "[-0.006639634,-0.0114432...]"
+                if embedding_value.startswith("[") and embedding_value.endswith("]"):
+                    try:
+                        return json.loads(embedding_value)
+                    except json.JSONDecodeError:
+                        # If JSON parsing fails, try manual parsing
+                        # Remove brackets and split by comma
+                        inner = embedding_value[1:-1]  # Remove [ and ]
+                        return [float(x.strip()) for x in inner.split(",") if x.strip()]
+
+                # Try comma-separated values
+                if "," in embedding_value:
+                    return [
+                        float(x.strip())
+                        for x in embedding_value.split(",")
+                        if x.strip()
+                    ]
+
+                # Try space-separated values
+                if " " in embedding_value:
+                    return [
+                        float(x.strip()) for x in embedding_value.split() if x.strip()
+                    ]
+
+            # Try using the original deserialize_vector approach for binary data
+            try:
+                from mirix.helpers.converters import deserialize_vector
+
+                class MockDialect:
+                    name = "postgresql"
+
+                return deserialize_vector(embedding_value, MockDialect())
+            except Exception:
+                pass
+
+            # If all else fails, return None to avoid validation errors
+            return None
+
+        except Exception as e:
+            logger.debug("Warning: Failed to parse embedding field: %s", e)
+            return None
+
+    def _count_word_matches(
+        self, item_data: Dict[str, Any], query_words: List[str], search_field: str = ""
+    ) -> int:
+        """
+        Count how many of the query words are present in the semantic memory item data.
+
+        Args:
+            item_data: Dictionary containing semantic memory item data
+            query_words: List of query words to search for
+            search_field: Specific field to search in, or empty string to search all text fields
+
+        Returns:
+            Number of query words found in the item
+        """
+        if not query_words:
+            return 0
+
+        # Determine which text fields to search in
+        if search_field == "name":
+            search_texts = [item_data.get("name", "")]
+        elif search_field == "summary":
+            search_texts = [item_data.get("summary", "")]
+        elif search_field == "details":
+            search_texts = [item_data.get("details", "")]
+        elif search_field == "source":
+            search_texts = [item_data.get("source", "")]
+        else:
+            # Search across all relevant text fields
+            search_texts = [
+                item_data.get("name", ""),
+                item_data.get("summary", ""),
+                item_data.get("details", ""),
+                item_data.get("source", ""),
+            ]
+
+        # Combine all search texts and clean them (remove punctuation)
+        combined_text = " ".join(text for text in search_texts if text)
+        cleaned_combined_text = self._clean_text_for_search(combined_text)
+
+        # Count how many query words are present
+        word_matches = 0
+        for word in query_words:
+            # Query words are already cleaned, so we can do direct comparison
+            if word in cleaned_combined_text:
+                word_matches += 1
+
+        return word_matches
+
+    def _postgresql_fulltext_search(
+        self, session, base_query, query_text, search_field, limit, user_id
+    ):
+        """
+        Efficient PostgreSQL-native full-text search using ts_rank_cd for BM25-like functionality.
+        This method leverages PostgreSQL's built-in full-text search capabilities and GIN indexes.
+
+        Args:
+            session: Database session
+            base_query: Base SQLAlchemy query
+            query_text: Search query string
+            search_field: Field to search in ('name', 'summary', 'details', 'source', etc.)
+            limit: Maximum number of results to return
+
+        Returns:
+            List of SemanticMemoryItem objects ranked by relevance
+        """
+        from sqlalchemy import func
+
+        # Clean and prepare the search query
+        cleaned_query = self._clean_text_for_search(query_text)
+        if not cleaned_query.strip():
+            return []
+
+        # Split into words and create a tsquery - PostgreSQL will handle the ranking
+        query_words = [word.strip() for word in cleaned_query.split() if word.strip()]
+        if not query_words:
+            return []
+
+        # Create tsquery string with improved logic
+        tsquery_parts = []
+        for word in query_words:
+            # Escape special characters for tsquery
+            escaped_word = (
+                word.replace("'", "''")
+                .replace("&", "")
+                .replace("|", "")
+                .replace("!", "")
+                .replace(":", "")
+            )
+            if escaped_word and len(escaped_word) > 1:  # Skip very short words
+                # Add both exact and prefix matching for better results
+                if len(escaped_word) >= 3:
+                    tsquery_parts.append(f"('{escaped_word}' | '{escaped_word}':*)")
+                else:
+                    tsquery_parts.append(f"'{escaped_word}'")
+
+        if not tsquery_parts:
+            return []
+
+        # Use AND logic for multiple terms to find more relevant documents
+        # but fallback to OR if AND produces no results
+        if len(tsquery_parts) > 1:
+            tsquery_string_and = " & ".join(tsquery_parts)  # AND logic for precision
+            tsquery_string_or = " | ".join(tsquery_parts)  # OR logic for recall
+        else:
+            tsquery_string_and = tsquery_string_or = tsquery_parts[0]
+
+        # Determine which field to search based on search_field
+        if search_field == "name":
+            tsvector_sql = "to_tsvector('english', coalesce(name, ''))"
+            rank_sql = "ts_rank_cd(to_tsvector('english', coalesce(name, '')), to_tsquery('english', :tsquery), 32)"
+        elif search_field == "summary":
+            tsvector_sql = "to_tsvector('english', coalesce(summary, ''))"
+            rank_sql = "ts_rank_cd(to_tsvector('english', coalesce(summary, '')), to_tsquery('english', :tsquery), 32)"
+        elif search_field == "details":
+            tsvector_sql = "to_tsvector('english', coalesce(details, ''))"
+            rank_sql = "ts_rank_cd(to_tsvector('english', coalesce(details, '')), to_tsquery('english', :tsquery), 32)"
+        elif search_field == "source":
+            tsvector_sql = "to_tsvector('english', coalesce(source, ''))"
+            rank_sql = "ts_rank_cd(to_tsvector('english', coalesce(source, '')), to_tsquery('english', :tsquery), 32)"
+        else:
+            # Search across all relevant text fields with weighting
+            tsvector_sql = """setweight(to_tsvector('english', coalesce(name, '')), 'A') ||
+                             setweight(to_tsvector('english', coalesce(summary, '')), 'B') ||
+                             setweight(to_tsvector('english', coalesce(details, '')), 'C') ||
+                             setweight(to_tsvector('english', coalesce(source, '')), 'D')"""
+            rank_sql = """ts_rank_cd(
+                setweight(to_tsvector('english', coalesce(name, '')), 'A') ||
+                setweight(to_tsvector('english', coalesce(summary, '')), 'B') ||
+                setweight(to_tsvector('english', coalesce(details, '')), 'C') ||
+                setweight(to_tsvector('english', coalesce(source, '')), 'D'),
+                to_tsquery('english', :tsquery), 32)"""
+
+        # Try AND query first for more precise results
+        try:
+            and_query_sql = text(f"""
+                SELECT 
+                    id, created_at, name, summary, details, source,
+                    name_embedding, summary_embedding, details_embedding, embedding_config,
+                    organization_id, last_modify, user_id,
+                    {rank_sql} as rank_score
+                FROM semantic_memory 
+                WHERE {tsvector_sql} @@ to_tsquery('english', :tsquery)
+                    AND user_id = :user_id
+                ORDER BY rank_score DESC, created_at DESC
+                LIMIT :limit_val
+            """)
+
+            results = list(
+                session.execute(
+                    and_query_sql,
+                    {
+                        "tsquery": tsquery_string_and,
+                        "user_id": user_id,
+                        "limit_val": limit or 50,
+                    },
+                )
+            )
+
+            # If AND query returns sufficient results, use them
+            if len(results) >= min(limit or 10, 10):
+                semantic_items = []
+                for row in results:
+                    data = dict(row._mapping)
+                    # Remove the rank_score field before creating the object
+                    data.pop("rank_score", None)
+
+                    # Parse JSON fields that are returned as strings from raw SQL
+                    json_fields = ["last_modify", "embedding_config"]
+                    for field in json_fields:
+                        if field in data and isinstance(data[field], str):
+                            try:
+                                data[field] = json.loads(data[field])
+                            except (json.JSONDecodeError, TypeError):
+                                pass
+
+                    # Parse embedding fields
+                    embedding_fields = [
+                        "name_embedding",
+                        "summary_embedding",
+                        "details_embedding",
+                    ]
+                    for field in embedding_fields:
+                        if field in data and data[field] is not None:
+                            data[field] = self._parse_embedding_field(data[field])
+
+                    semantic_items.append(SemanticMemoryItem(**data))
+
+                return [item.to_pydantic() for item in semantic_items]
+
+        except Exception as e:
+            logger.debug("PostgreSQL AND query error: %s", e)
+
+        # If AND query fails or returns too few results, try OR query
+        try:
+            or_query_sql = text(f"""
+                SELECT 
+                    id, created_at, name, summary, details, source,
+                    name_embedding, summary_embedding, details_embedding, embedding_config,
+                    organization_id, last_modify, user_id,
+                    {rank_sql} as rank_score
+                FROM semantic_memory 
+                WHERE {tsvector_sql} @@ to_tsquery('english', :tsquery)
+                    AND user_id = :user_id
+                ORDER BY rank_score DESC, created_at DESC
+                LIMIT :limit_val
+            """)
+
+            results = session.execute(
+                or_query_sql,
+                {
+                    "tsquery": tsquery_string_or,
+                    "user_id": user_id,
+                    "limit_val": limit or 50,
+                },
+            )
+
+            semantic_items = []
+            for row in results:
+                data = dict(row._mapping)
+                # Remove the rank_score field before creating the object
+                data.pop("rank_score", None)
+
+                # Parse JSON fields that are returned as strings from raw SQL
+                json_fields = ["last_modify", "embedding_config"]
+                for field in json_fields:
+                    if field in data and isinstance(data[field], str):
+                        try:
+                            data[field] = json.loads(data[field])
+                        except (json.JSONDecodeError, TypeError):
+                            pass
+
+                # Parse embedding fields
+                embedding_fields = [
+                    "name_embedding",
+                    "summary_embedding",
+                    "details_embedding",
+                ]
+                for field in embedding_fields:
+                    if field in data and data[field] is not None:
+                        data[field] = self._parse_embedding_field(data[field])
+
+                semantic_items.append(SemanticMemoryItem(**data))
+
+            return [item.to_pydantic() for item in semantic_items]
+
+        except Exception as e:
+            # If there's an error with the tsquery, fall back to simpler search
+            logger.debug("PostgreSQL full-text search error: %s", e)
+            # Fall back to simple ILIKE search
+            fallback_field = (
+                getattr(SemanticMemoryItem, search_field)
+                if search_field and hasattr(SemanticMemoryItem, search_field)
+                else SemanticMemoryItem.name
+            )
+            fallback_query = base_query.where(
+                func.lower(fallback_field).contains(query_text.lower())
+            ).order_by(SemanticMemoryItem.created_at.desc())
+
+            if limit:
+                fallback_query = fallback_query.limit(limit)
+
+            results = session.execute(fallback_query)
+            semantic_items = [
+                SemanticMemoryItem(**dict(row._mapping)) for row in results
+            ]
+            return [item.to_pydantic() for item in semantic_items]
+
+    @update_timezone
+    @enforce_types
+    def get_semantic_item_by_id(
+        self, semantic_memory_id: str, user: PydanticUser, timezone_str: str
+    ) -> Optional[PydanticSemanticMemoryItem]:
+        """Fetch a semantic memory item by ID (with Redis JSON caching)."""
+        # Try Redis cache first (JSON-based for memory tables)
+        try:
+            from mirix.database.redis_client import get_redis_client
+            redis_client = get_redis_client()
+            
+            if redis_client:
+                redis_key = f"{redis_client.SEMANTIC_PREFIX}{semantic_memory_id}"
+                cached_data = redis_client.get_json(redis_key)
+                if cached_data:
+                    logger.debug("✅ Redis cache HIT for semantic memory %s", semantic_memory_id)
+                    return PydanticSemanticMemoryItem(**cached_data)
+        except Exception as e:
+            logger.warning("Redis cache read failed for semantic memory %s: %s", semantic_memory_id, e)
+        
+        # Cache MISS or Redis unavailable - fetch from PostgreSQL
+        with self.session_maker() as session:
+            try:
+                semantic_memory_item = SemanticMemoryItem.read(
+                    db_session=session, identifier=semantic_memory_id, actor=user
+                )
+                pydantic_item = semantic_memory_item.to_pydantic()
+                
+                # Populate Redis cache for next time
+                try:
+                    if redis_client:
+                        data = pydantic_item.model_dump(mode='json')
+                        # model_dump(mode='json') already converts datetime to ISO format strings
+                        redis_client.set_json(redis_key, data, ttl=settings.redis_ttl_default)
+                        logger.debug("Populated Redis cache for semantic memory %s", semantic_memory_id)
+                except Exception as e:
+                    logger.warning("Failed to populate Redis cache for semantic memory %s: %s", semantic_memory_id, e)
+                
+                return pydantic_item
+            except NoResultFound:
+                raise NoResultFound(
+                    f"Semantic memory item with id {semantic_memory_id} not found."
+                )
+
+    @update_timezone
+    @enforce_types
+    def get_most_recently_updated_item(
+        self, user: PydanticUser, timezone_str: str = None
+    ) -> Optional[PydanticSemanticMemoryItem]:
+        """
+        Fetch the most recently updated semantic memory item based on last_modify timestamp.
+        Filter by user_id from actor.
+        Returns None if no items exist.
+        """
+        with self.session_maker() as session:
+            # Use proper PostgreSQL JSON text extraction and casting for ordering
+            from sqlalchemy import DateTime, cast, text
+
+            query = select(SemanticMemoryItem).order_by(
+                cast(
+                    text("semantic_memory.last_modify ->> 'timestamp'"), DateTime
+                ).desc()
+            )
+
+            # Filter by user_id for multi-user support
+            query = query.where(SemanticMemoryItem.user_id == user.id)
+
+            result = session.execute(query.limit(1))
+            item = result.scalar_one_or_none()
+
+            return [item.to_pydantic()] if item else None
+
+    @enforce_types
+    def create_item(
+        self, 
+        item_data: PydanticSemanticMemoryItem, 
+        actor: PydanticClient,
+        client_id: Optional[str] = None,
+        user_id: Optional[str] = None,
+        use_cache: bool = True
+    ) -> PydanticSemanticMemoryItem:
+        """Create a new semantic memory item.
+        
+        Args:
+            item_data: The semantic memory data to create
+            actor: Client performing the operation (for audit trail)
+            client_id: Client application identifier (defaults to actor.id)
+            user_id: End-user identifier (optional)
+            use_cache: If True, cache in Redis. If False, skip caching.
+        """
+        
+        # Backward compatibility
+        if client_id is None:
+            client_id = actor.id
+
+        # Ensure ID is set before model_dump
+        if not item_data.id:
+            item_data.id = generate_unique_short_id(
+                self.session_maker, SemanticMemoryItem, "sem"
+            )
+
+        data_dict = item_data.model_dump()
+
+        # Validate required fields
+        required_fields = ["summary", "name"]
+        for field in required_fields:
+            if field not in data_dict or not data_dict[field]:
+                raise ValueError(
+                    f"Required field '{field}' missing from semantic memory data"
+                )
+
+        # Set client_id and user_id on the memory
+        data_dict["client_id"] = client_id
+        data_dict["user_id"] = user_id
+        
+        logger.debug(
+            "create_item: client_id=%s, user_id=%s", 
+            client_id, user_id
+        )
+
+        with self.session_maker() as session:
+            item = SemanticMemoryItem(**data_dict)
+            item.create_with_redis(session, actor=actor, use_cache=use_cache)
+            return item.to_pydantic()
+
+    @enforce_types
+    def update_item(
+        self, item_update: SemanticMemoryItemUpdate, user: PydanticUser
+    ) -> PydanticSemanticMemoryItem:
+        """Update an existing semantic memory item."""
+        with self.session_maker() as session:
+            item = SemanticMemoryItem.read(
+                db_session=session, identifier=item_update.id, actor=user
+            )
+            update_data = item_update.model_dump(exclude_unset=True)
+            for k, v in update_data.items():
+                if k not in ["id", "updated_at"]:  # Exclude updated_at - handled by update() method
+                    setattr(item, k, v)
+            # updated_at is automatically set to current UTC time by item.update()
+            item.update_with_redis(session, actor=user)  # ⭐ Updates Redis JSON cache
+            return item.to_pydantic()
+
+    @enforce_types
+    def create_many_items(
+        self, 
+        items: List[PydanticSemanticMemoryItem], 
+        user: PydanticUser,
+    ) -> List[PydanticSemanticMemoryItem]:
+        """Create multiple semantic memory items."""
+        return [self.create_item(i, user) for i in items]
+
+    def get_total_number_of_items(self, user: PydanticUser) -> int:
+        """Get the total number of items in the semantic memory for the user."""
+        with self.session_maker() as session:
+            query = select(func.count(SemanticMemoryItem.id)).where(
+                SemanticMemoryItem.user_id == user.id
+            )
+            result = session.execute(query)
+            return result.scalar_one()
+
+    @update_timezone
+    @enforce_types
+    def list_semantic_items(
+        self,
+        agent_state: AgentState,
+        user: PydanticUser,
+        query: str = "",
+        embedded_text: Optional[List[float]] = None,
+        search_field: str = "",
+        search_method: str = "embedding",
+        limit: Optional[int] = 50,
+        timezone_str: str = None,
+        filter_tags: Optional[dict] = None,
+        use_cache: bool = True,
+        similarity_threshold: Optional[float] = None,
+        ) -> List[PydanticSemanticMemoryItem]:
+        """
+        List semantic memory items with various search methods.
+
+        Args:
+            agent_state: The agent state containing embedding configuration
+            query: Search query string
+            embedded_text: Pre-computed embedding for semantic search
+            search_field: Field to search in ('name', 'summary', 'details', 'source')
+            search_method: Search method to use:
+                - 'embedding': Vector similarity search using embeddings
+                - 'string_match': Simple string containment search
+                - 'bm25': **RECOMMENDED** - PostgreSQL native full-text search (ts_rank_cd) when using PostgreSQL,
+                               falls back to in-memory BM25 for SQLite
+                - 'fuzzy_match': Fuzzy string matching (legacy, kept for compatibility)
+            limit: Maximum number of results to return
+            timezone_str: Timezone string for timestamp conversion
+            use_cache: If True, try Redis cache first. If False, skip cache and query PostgreSQL directly.
+
+        Returns:
+            List of semantic memory items matching the search criteria
+
+        Note:
+            **For PostgreSQL users**: 'bm25' is now the recommended method for text-based searches as it uses
+            PostgreSQL's native full-text search with ts_rank_cd for BM25-like scoring. This is much more efficient
+            than loading all documents into memory and leverages your existing GIN indexes.
+
+            **For SQLite users**: 'bm25' now has fallback support that uses in-memory BM25 processing.
+
+            Performance comparison:
+            - PostgreSQL 'bm25': Native DB search, very fast, scales well
+            - Fallback 'bm25' (SQLite): In-memory processing, slower for large datasets but still provides
+              proper BM25 ranking
+        """
+        query = query.strip() if query else ""
+        is_empty_query = not query or query == ""
+        
+        # ⭐ Try Redis Search first (if cache enabled and Redis is available)
+        from mirix.database.redis_client import get_redis_client
+        redis_client = get_redis_client()
+        
+        if use_cache and redis_client:
+            try:
+                # Case 1: No query - get recent items (regardless of search_method)
+                if is_empty_query:
+                    logger.debug("🔍 Searching Redis for recent semantic items with filter_tags=%s", filter_tags)
+                    results = redis_client.search_recent(
+                        index_name=redis_client.SEMANTIC_INDEX,
+                        limit=limit or 50,
+                        user_id=user.id,
+                        sort_by="created_at_ts",
+                        filter_tags=filter_tags
+                    )
+                    logger.debug("🔍 Redis search_recent returned %d results", len(results) if results else 0)
+                    if results:
+                        logger.debug("✅ Redis cache HIT: returned %d recent semantic items", len(results))
+                        # Clean Redis-specific fields before Pydantic validation
+                        results = redis_client.clean_redis_fields(results)
+                        return [PydanticSemanticMemoryItem(**item) for item in results]
+                    # If no results, fall through to PostgreSQL (don't return empty list)
+                
+                # Case 2: Vector similarity search
+                elif search_method == "embedding":
+                    if embedded_text is None:
+                        from mirix.embeddings import embedding_model
+                        embedded_text = embedding_model.embed_and_upload_batch(
+                            [query], agent_state.embedding_config
+                        )[0]
+                    
+                    vector_field = f"{search_field}_embedding" if search_field else "summary_embedding"
+                    
+                    results = redis_client.search_vector(
+                        index_name=redis_client.SEMANTIC_INDEX,
+                        embedding=embedded_text,
+                        vector_field=vector_field,
+                        limit=limit or 50,
+                        user_id=user.id,
+                        filter_tags=filter_tags
+                    )
+                    if results:
+                        logger.debug("✅ Redis vector search HIT: found %d semantic items", len(results))
+                        # Clean Redis-specific fields before Pydantic validation
+                        results = redis_client.clean_redis_fields(results)
+                        return [PydanticSemanticMemoryItem(**item) for item in results]
+                
+                # Case 3: Full-text search
+                elif search_method in ["bm25", "string_match"]:
+                    fields = [search_field] if search_field else ["name", "summary", "details"]
+                    
+                    results = redis_client.search_text(
+                        index_name=redis_client.SEMANTIC_INDEX,
+                        query=query,
+                        search_fields=fields,
+                        limit=limit or 50,
+                        user_id=user.id,
+                        filter_tags=filter_tags
+                    )
+                    if results:
+                        logger.debug("✅ Redis text search HIT: found %d semantic items", len(results))
+                        # Clean Redis-specific fields before Pydantic validation
+                        results = redis_client.clean_redis_fields(results)
+                        return [PydanticSemanticMemoryItem(**item) for item in results]
+            
+            except Exception as e:
+                logger.warning("Redis search failed for semantic memory, falling back to PostgreSQL: %s", e)
+                # Fall through to PostgreSQL
+        
+        # Log when bypassing cache or Redis unavailable
+        if not use_cache:
+            logger.debug("⏭️  Bypassing Redis cache (use_cache=False), querying PostgreSQL directly for semantic memory")
+        elif not redis_client:
+            logger.debug("⚠️  Redis unavailable, querying PostgreSQL directly for semantic memory")
+        else:
+            logger.debug("⏭️  Redis returned no results, falling back to PostgreSQL for semantic memory")
+
+        logger.debug("🔍 PostgreSQL fallback: query='%s', filter_tags=%s", query, filter_tags)
+        with self.session_maker() as session:
+            if query == "":
+                # Use proper PostgreSQL JSON text extraction and casting for ordering
+                from sqlalchemy import DateTime, cast, text
+
+                query_stmt = (
+                    select(SemanticMemoryItem)
+                    .where(SemanticMemoryItem.user_id == user.id)
+                    .order_by(
+                        cast(
+                            text("semantic_memory.last_modify ->> 'timestamp'"),
+                            DateTime,
+                        ).desc()
+                    )
+                )
+                
+                # Apply filter_tags if provided
+                if filter_tags:
+                    for key, value in filter_tags.items():
+                        query_stmt = query_stmt.where(SemanticMemoryItem.filter_tags[key].as_string() == str(value))
+                
+                if limit:
+                    query_stmt = query_stmt.limit(limit)
+                result = session.execute(query_stmt)
+                semantic_items = result.scalars().all()
+                logger.debug("🔍 PostgreSQL returned %d semantic items (filter_tags=%s)", len(semantic_items), filter_tags)
+                return [item.to_pydantic() for item in semantic_items]
+
+            else:
+                base_query = select(
+                    SemanticMemoryItem.id.label("id"),
+                    SemanticMemoryItem.created_at.label("created_at"),
+                    SemanticMemoryItem.name.label("name"),
+                    SemanticMemoryItem.summary.label("summary"),
+                    SemanticMemoryItem.details.label("details"),
+                    SemanticMemoryItem.source.label("source"),
+                    SemanticMemoryItem.name_embedding.label("name_embedding"),
+                    SemanticMemoryItem.summary_embedding.label("summary_embedding"),
+                    SemanticMemoryItem.details_embedding.label("details_embedding"),
+                    SemanticMemoryItem.embedding_config.label("embedding_config"),
+                    SemanticMemoryItem.organization_id.label("organization_id"),
+                    SemanticMemoryItem.last_modify.label("last_modify"),
+                    SemanticMemoryItem.user_id.label("user_id"),
+                    SemanticMemoryItem.agent_id.label("agent_id"),
+                ).where(SemanticMemoryItem.user_id == user.id)
+                
+                # Apply filter_tags if provided
+                if filter_tags:
+                    for key, value in filter_tags.items():
+                        base_query = base_query.where(SemanticMemoryItem.filter_tags[key].as_string() == str(value))
+
+                if search_method == "embedding":
+                    embed_query = True
+                    embedding_config = agent_state.embedding_config
+
+                    main_query = build_query(
+                        base_query=base_query,
+                        query_text=query,
+                        embedded_text=embedded_text,
+                        embed_query=embed_query,
+                        embedding_config=embedding_config,
+                        search_field=eval(
+                            "SemanticMemoryItem." + search_field + "_embedding"
+                        ),
+                        target_class=SemanticMemoryItem,
+                        similarity_threshold=similarity_threshold,
+                    )
+
+                elif search_method == "string_match":
+                    search_field = eval("SemanticMemoryItem." + search_field)
+                    main_query = base_query.where(
+                        func.lower(search_field).contains(query.lower())
+                    )
+
+                elif search_method == "bm25":
+                    # Check if we're using PostgreSQL - use native full-text search if available
+                    if settings.mirix_pg_uri_no_default:
+                        # Use PostgreSQL native full-text search
+                        return self._postgresql_fulltext_search(
+                            session, base_query, query, search_field, limit, user.id
+                        )
+                    else:
+                        # Fallback to in-memory BM25 for SQLite (legacy method)
+                        # Load all candidate items (memory-intensive, kept for compatibility)
+                        result = session.execute(
+                            select(SemanticMemoryItem).where(
+                                SemanticMemoryItem.user_id == user.id
+                            )
+                        )
+                        all_items = result.scalars().all()
+
+                        if not all_items:
+                            return []
+
+                        # Prepare documents for BM25
+                        documents = []
+                        valid_items = []
+
+                        for item in all_items:
+                            # Determine which field to use for search
+                            if search_field and hasattr(item, search_field):
+                                text_to_search = getattr(item, search_field) or ""
+                            else:
+                                text_to_search = item.name or ""
+
+                            # Preprocess the text into tokens
+                            tokens = self._preprocess_text_for_bm25(text_to_search)
+
+                            # Only include items that have tokens after preprocessing
+                            if tokens:
+                                documents.append(tokens)
+                                valid_items.append(item)
+
+                        if not documents:
+                            return []
+
+                        # Initialize BM25 with the documents
+                        bm25 = BM25Okapi(documents)
+
+                        # Preprocess the query
+                        query_tokens = self._preprocess_text_for_bm25(query)
+
+                        if not query_tokens:
+                            # If query has no valid tokens, return most recent items
+                            return [item.to_pydantic() for item in valid_items[:limit]]
+
+                        # Get BM25 scores for all documents
+                        scores = bm25.get_scores(query_tokens)
+
+                        # Create scored items list
+                        scored_items = list(zip(scores, valid_items))
+
+                        # Sort by BM25 score in descending order
+                        scored_items.sort(key=lambda x: x[0], reverse=True)
+
+                        # Get top items based on limit
+                        top_items = [item for score, item in scored_items[:limit]]
+                        semantic_items = top_items
+
+                        # Return the list after converting to Pydantic
+                        return [item.to_pydantic() for item in semantic_items]
+
+                elif search_method == "fuzzy_match":
+                    # Fuzzy matching: load all candidate items into memory and compute a fuzzy match score.
+                    result = session.execute(
+                        select(SemanticMemoryItem).where(
+                            SemanticMemoryItem.user_id == user.id
+                        )
+                    )
+                    all_items = result.scalars().all()
+                    scored_items = []
+                    for item in all_items:
+                        # Determine which field to use:
+                        # 1. If a search_field is provided (e.g., "concept" or "summary") and exists in the item, use it.
+                        # 2. Otherwise, default to using the "concept" field.
+                        if search_field and hasattr(item, search_field):
+                            text_to_search = getattr(item, search_field)
+                        else:
+                            text_to_search = item.name
+                        # Compute the fuzzy matching score using partial_ratio for better short-to-long matching.
+                        score = fuzz.partial_ratio(
+                            query.lower(), text_to_search.lower()
+                        )
+                        scored_items.append((score, item))
+
+                    # Sort items descending by score and pick the top ones.
+                    scored_items.sort(key=lambda x: x[0], reverse=True)
+                    top_items = [item for score, item in scored_items[:limit]]
+                    return [item.to_pydantic() for item in top_items]
+
+                if limit:
+                    main_query = main_query.limit(limit)
+
+                results = list(session.execute(main_query))
+
+                semantic_items = []
+                for row in results:
+                    data = dict(row._mapping)
+                    semantic_items.append(SemanticMemoryItem(**data))
+
+                return [item.to_pydantic() for item in semantic_items]
+
+    @enforce_types
+    def insert_semantic_item(
+        self,
+        actor: PydanticClient,
+        agent_state: AgentState,
+        agent_id: str,
+        name: str,
+        summary: str,
+        details: Optional[str],
+        source: Optional[str],
+        organization_id: str,
+        filter_tags: Optional[dict] = None,
+        use_cache: bool = True,
+        client_id: Optional[str] = None,
+        user_id: Optional[str] = None,
+    ) -> PydanticSemanticMemoryItem:
+        """
+        Create a new semantic memory entry using provided parameters.
+        """
+        try:
+            # Set defaults for required fields
+            from mirix.services.user_manager import UserManager
+            if client_id is None:
+                client_id = actor.id
+            if user_id is None:
+                user_id = UserManager.DEFAULT_USER_ID
+                logger.debug("user_id not provided, using DEFAULT_USER_ID: %s", user_id)
+            
+            # Conditionally calculate embeddings based on BUILD_EMBEDDINGS_FOR_MEMORY flag
+            if BUILD_EMBEDDINGS_FOR_MEMORY:
+                # TODO: need to check if we need to chunk the text
+                embed_model = embedding_model(agent_state.embedding_config)
+                name_embedding = embed_model.get_text_embedding(name)
+                summary_embedding = embed_model.get_text_embedding(summary)
+                details_embedding = embed_model.get_text_embedding(details)
+                embedding_config = agent_state.embedding_config
+            else:
+                name_embedding = None
+                summary_embedding = None
+                details_embedding = None
+                embedding_config = None
+
+            semantic_item = self.create_item(
+                item_data=PydanticSemanticMemoryItem(
+                    client_id=client_id,  # Required field: client app that created this memory
+                    user_id=user_id,  # Required field: end-user who owns this memory
+                    agent_id=agent_id,
+                    name=name,
+                    summary=summary,
+                    details=details,
+                    source=source,
+                    organization_id=organization_id,
+                    details_embedding=details_embedding,
+                    name_embedding=name_embedding,
+                    summary_embedding=summary_embedding,
+                    embedding_config=embedding_config,
+                    filter_tags=filter_tags,
+                ),
+                actor=actor,
+                use_cache=use_cache,
+                client_id=client_id,
+                user_id=user_id,
+            )
+
+            # Note: Item is already added to clustering tree in create_item()
+            return semantic_item
+        except Exception as e:
+            raise e
+
+    def delete_semantic_item_by_id(
+        self, semantic_memory_id: str, actor: PydanticClient
+    ) -> None:
+        """Delete a semantic memory item by ID (removes from Redis cache)."""
+        with self.session_maker() as session:
+            try:
+                item = SemanticMemoryItem.read(
+                    db_session=session, identifier=semantic_memory_id, actor=actor
+                )
+                # Remove from Redis cache before hard delete
+                from mirix.database.redis_client import get_redis_client
+                redis_client = get_redis_client()
+                if redis_client:
+                    redis_key = f"{redis_client.SEMANTIC_PREFIX}{semantic_memory_id}"
+                    redis_client.delete(redis_key)
+                item.hard_delete(session)
+            except NoResultFound:
+                raise NoResultFound(
+                    f"Semantic memory item with id {semantic_memory_id} not found."
+                )
+
+    @enforce_types
+    def delete_by_client_id(self, actor: PydanticClient) -> int:
+        """
+        Bulk delete all semantic memory records for a client (removes from Redis cache).
+        Optimized with single DB query and batch Redis deletion.
+        
+        Args:
+            actor: Client whose memories to delete (uses actor.id as client_id)
+            
+        Returns:
+            Number of records deleted
+        """
+        from mirix.database.redis_client import get_redis_client
+        
+        with self.session_maker() as session:
+            # Get IDs for Redis cleanup (only fetch IDs, not full objects)
+            item_ids = [row[0] for row in session.query(SemanticMemoryItem.id).filter(
+                SemanticMemoryItem.client_id == actor.id
+            ).all()]
+            
+            count = len(item_ids)
+            if count == 0:
+                return 0
+            
+            # Bulk delete in single query
+            session.query(SemanticMemoryItem).filter(
+                SemanticMemoryItem.client_id == actor.id
+            ).delete(synchronize_session=False)
+            
+            session.commit()
+        
+        # Batch delete from Redis cache (outside of session context)
+        redis_client = get_redis_client()
+        if redis_client and item_ids:
+            redis_keys = [f"{redis_client.SEMANTIC_PREFIX}{item_id}" for item_id in item_ids]
+            
+            # Delete in batches to avoid command size limits
+            BATCH_SIZE = 1000
+            for i in range(0, len(redis_keys), BATCH_SIZE):
+                batch = redis_keys[i:i + BATCH_SIZE]
+                redis_client.client.delete(*batch)
+        
+        return count
+
+    def soft_delete_by_client_id(self, actor: PydanticClient) -> int:
+        """
+        Bulk soft delete all semantic memory records for a client (updates Redis cache).
+        
+        Args:
+            actor: Client whose memories to soft delete (uses actor.id as client_id)
+            
+        Returns:
+            Number of records soft deleted
+        """
+        from mirix.database.redis_client import get_redis_client
+        
+        with self.session_maker() as session:
+            # Query all non-deleted records for this client (use actor.id)
+            items = session.query(SemanticMemoryItem).filter(
+                SemanticMemoryItem.client_id == actor.id,
+                SemanticMemoryItem.is_deleted == False
+            ).all()
+            
+            count = len(items)
+            if count == 0:
+                return 0
+            
+            # Extract IDs BEFORE committing (to avoid detached instance errors)
+            item_ids = [item.id for item in items]
+            
+            # Soft delete from database (set is_deleted = True directly, don't call item.delete())
+            for item in items:
+                item.is_deleted = True
+                item.set_updated_at()
+            
+            session.commit()
+        
+        # Update Redis cache with is_deleted=true (outside session)
+        redis_client = get_redis_client()
+        if redis_client:
+            for item_id in item_ids:
+                redis_key = f"{redis_client.SEMANTIC_PREFIX}{item_id}"
+                try:
+                    redis_client.client.hset(redis_key, "is_deleted", "true")
+                except Exception:
+                    # If update fails, remove from cache
+                    redis_client.delete(redis_key)
+        
+        return count
+
+    def soft_delete_by_user_id(self, user_id: str) -> int:
+        """
+        Bulk soft delete all semantic memory records for a user (updates Redis cache).
+        
+        Args:
+            user_id: ID of the user whose memories to soft delete
+            
+        Returns:
+            Number of records soft deleted
+        """
+        from mirix.database.redis_client import get_redis_client
+        
+        with self.session_maker() as session:
+            # Query all non-deleted records for this user
+            items = session.query(SemanticMemoryItem).filter(
+                SemanticMemoryItem.user_id == user_id,
+                SemanticMemoryItem.is_deleted == False
+            ).all()
+            
+            count = len(items)
+            if count == 0:
+                return 0
+            
+            # Extract IDs BEFORE committing (to avoid detached instance errors)
+            item_ids = [item.id for item in items]
+            
+            # Soft delete from database (set is_deleted = True directly, don't call item.delete())
+            for item in items:
+                item.is_deleted = True
+                item.set_updated_at()
+            
+            session.commit()
+        
+        # Update Redis cache with is_deleted=true (outside session)
+        redis_client = get_redis_client()
+        if redis_client:
+            for item_id in item_ids:
+                redis_key = f"{redis_client.SEMANTIC_PREFIX}{item_id}"
+                try:
+                    redis_client.client.hset(redis_key, "is_deleted", "true")
+                except Exception:
+                    # If update fails, remove from cache
+                    redis_client.delete(redis_key)
+        
+        return count
+
+    def delete_by_user_id(self, user_id: str) -> int:
+        """
+        Bulk hard delete all semantic memory records for a user (removes from Redis cache).
+        Optimized with single DB query and batch Redis deletion.
+        
+        Args:
+            user_id: ID of the user whose memories to delete
+            
+        Returns:
+            Number of records deleted
+        """
+        from mirix.database.redis_client import get_redis_client
+        
+        with self.session_maker() as session:
+            # Get IDs for Redis cleanup (only fetch IDs, not full objects)
+            item_ids = [row[0] for row in session.query(SemanticMemoryItem.id).filter(
+                SemanticMemoryItem.user_id == user_id
+            ).all()]
+            
+            count = len(item_ids)
+            if count == 0:
+                return 0
+            
+            # Bulk delete in single query
+            session.query(SemanticMemoryItem).filter(
+                SemanticMemoryItem.user_id == user_id
+            ).delete(synchronize_session=False)
+            
+            session.commit()
+        
+        # Batch delete from Redis cache (outside of session context)
+        redis_client = get_redis_client()
+        if redis_client and item_ids:
+            redis_keys = [f"{redis_client.SEMANTIC_PREFIX}{item_id}" for item_id in item_ids]
+            
+            # Delete in batches to avoid command size limits
+            BATCH_SIZE = 1000
+            for i in range(0, len(redis_keys), BATCH_SIZE):
+                batch = redis_keys[i:i + BATCH_SIZE]
+                redis_client.client.delete(*batch)
+        
+        return count
+
+    @update_timezone
+    @enforce_types
+    def list_semantic_items_by_org(
+        self,
+        agent_state: AgentState,
+        organization_id: str,
+        query: str = "",
+        embedded_text: Optional[List[float]] = None,
+        search_field: str = "",
+        search_method: str = "embedding",
+        limit: Optional[int] = 50,
+        timezone_str: str = None,
+        filter_tags: Optional[dict] = None,
+        use_cache: bool = True,
+        similarity_threshold: Optional[float] = None,
+        ) -> List[PydanticSemanticMemoryItem]:
+        """List semantic memory items across ALL users in an organization."""
+        from mirix.database.redis_client import get_redis_client
+        redis_client = get_redis_client()
+        
+        if use_cache and redis_client:
+            try:
+                if not query or query == "":
+                    results = redis_client.search_recent_by_org(
+                        index_name=redis_client.SEMANTIC_INDEX,
+                        limit=limit or 50,
+                        organization_id=organization_id,
+                        sort_by="created_at_ts",
+                        filter_tags=filter_tags,
+                    )
+                    if results:
+                        results = redis_client.clean_redis_fields(results)
+                        return [PydanticSemanticMemoryItem(**item) for item in results]
+                elif search_method == "embedding":
+                    if embedded_text is None:
+                        from mirix.embeddings import embedding_model
+                        import numpy as np
+                        from mirix.constants import MAX_EMBEDDING_DIM
+                        
+                        embedded_text = embedding_model(agent_state.embedding_config).get_text_embedding(query)
+                        embedded_text = np.array(embedded_text)
+                        embedded_text = np.pad(
+                            embedded_text,
+                            (0, MAX_EMBEDDING_DIM - embedded_text.shape[0]),
+                            mode="constant",
+                        ).tolist()
+                    
+                    vector_field = f"{search_field}_embedding" if search_field in ["name", "summary", "details"] else "details_embedding"
+                    results = redis_client.search_vector_by_org(
+                        index_name=redis_client.SEMANTIC_INDEX,
+                        embedding=embedded_text,
+                        vector_field=vector_field,
+                        limit=limit or 50,
+                        organization_id=organization_id,
+                        filter_tags=filter_tags,
+                    )
+                    if results:
+                        results = redis_client.clean_redis_fields(results)
+                        return [PydanticSemanticMemoryItem(**item) for item in results]
+                else:
+                    results = redis_client.search_text_by_org(
+                        index_name=redis_client.SEMANTIC_INDEX,
+                        query_text=query,
+                        search_field=search_field or "details",
+                        search_method=search_method,
+                        limit=limit or 50,
+                        organization_id=organization_id,
+                        filter_tags=filter_tags,
+                    )
+                    if results:
+                        results = redis_client.clean_redis_fields(results)
+                        return [PydanticSemanticMemoryItem(**item) for item in results]
+            except Exception as e:
+                logger.warning("Redis search failed: %s", e)
+        
+        with self.session_maker() as session:
+            # Return full SemanticMemoryItem objects, not individual columns
+            base_query = select(SemanticMemoryItem).where(
+                SemanticMemoryItem.organization_id == organization_id
+            )
+            
+            if filter_tags:
+                from sqlalchemy import func, or_
+                for key, value in filter_tags.items():
+                    if key == "scope":
+                        # Scope matching: input value must be in memory's scope field
+                        base_query = base_query.where(
+                            or_(
+                                func.lower(SemanticMemoryItem.filter_tags[key].as_string()).contains(str(value).lower()),
+                                SemanticMemoryItem.filter_tags[key].as_string() == str(value)
+                            )
+                        )
+                    else:
+                        # Other keys: exact match
+                        base_query = base_query.where(SemanticMemoryItem.filter_tags[key].as_string() == str(value))
+
+            # Handle empty query - fall back to recent sort
+            if not query or query == "":
+                base_query = base_query.order_by(SemanticMemoryItem.created_at.desc())
+                if limit:
+                    base_query = base_query.limit(limit)
+                result = session.execute(base_query)
+                items = result.scalars().all()
+                return [item.to_pydantic() for item in items]
+
+            # Embedding search
+            if search_method == "embedding":
+                embedding_config = agent_state.embedding_config
+                if embedded_text is None:
+                    from mirix.embeddings import embedding_model
+                    embedded_text = embedding_model(embedding_config).get_text_embedding(query)
+                
+                # Determine which embedding field to search
+                if search_field == "name":
+                    embedding_field = SemanticMemoryItem.name_embedding
+                elif search_field == "summary":
+                    embedding_field = SemanticMemoryItem.summary_embedding
+                elif search_field == "details":
+                    embedding_field = SemanticMemoryItem.details_embedding
+                else:
+                    embedding_field = SemanticMemoryItem.details_embedding
+                
+                embedding_query_field = embedding_field.cosine_distance(embedded_text).label("distance")
+                base_query = base_query.add_columns(embedding_query_field)
+                
+                # Apply similarity threshold if provided
+                if similarity_threshold is not None:
+                    base_query = base_query.where(embedding_query_field < similarity_threshold)
+                
+                base_query = base_query.order_by(embedding_query_field)
+            
+            # BM25 search
+            elif search_method == "bm25":
+                from sqlalchemy import func
+                
+                # Determine search field
+                if search_field == "name":
+                    text_field = SemanticMemoryItem.name
+                elif search_field == "summary":
+                    text_field = SemanticMemoryItem.summary
+                elif search_field == "details":
+                    text_field = SemanticMemoryItem.details
+                else:
+                    text_field = SemanticMemoryItem.details
+                
+                tsquery = func.plainto_tsquery("english", query)
+                tsvector = func.to_tsvector("english", text_field)
+                rank = func.ts_rank_cd(tsvector, tsquery).label("rank")
+                
+                base_query = (
+                    base_query
+                    .add_columns(rank)
+                    .where(tsvector.op("@@")(tsquery))
+                    .order_by(rank.desc())
+                )
+            
+            if limit:
+                base_query = base_query.limit(limit)
+            
+            result = session.execute(base_query)
+            items = result.scalars().all()
+            return [item.to_pydantic() for item in items]
+