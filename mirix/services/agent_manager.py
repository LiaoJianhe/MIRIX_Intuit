--- conflicted
+++ resolved
@@ -42,12 +42,8 @@
 from mirix.schemas.message import Message as PydanticMessage
 from mirix.schemas.message import MessageCreate
 from mirix.schemas.tool_rule import ToolRule as PydanticToolRule
-<<<<<<< HEAD
+from mirix.schemas.user import User as PydanticUser
 from mirix.services.block_manager import BlockManager
-=======
-from mirix.schemas.client import Client as PydanticClient
-from mirix.schemas.user import User as PydanticUser
->>>>>>> d9a48b2e
 from mirix.services.helpers.agent_manager_helper import (
     _process_relationship,
     check_supports_structured_output,
