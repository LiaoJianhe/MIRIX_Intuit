--- conflicted
+++ resolved
@@ -17,12 +17,11 @@
 import sys
 import uuid
 import warnings
-from pathlib import Path
-import requests
 from contextlib import contextmanager
 from datetime import datetime, timedelta, timezone
 from functools import wraps
 from logging import Logger
+from pathlib import Path
 from typing import (
     TYPE_CHECKING,
     Any,
@@ -36,11 +35,10 @@
     get_type_hints,
 )
 from urllib.parse import urljoin, urlparse
-from mirix.schemas.file import FileMetadata
-
 
 import demjson3 as demjson
 import pytz
+import requests
 import tiktoken
 from pathvalidate import sanitize_filename as pathvalidate_sanitize_filename
 
@@ -56,17 +54,8 @@
     TOOL_CALL_ID_MAX_LEN,
 )
 from mirix.log import get_logger
+from mirix.schemas.file import FileMetadata
 from mirix.schemas.message import MessageCreate, MessageRole
-from mirix.schemas.mirix_message_content import (
-    CloudFileContent,
-    FileContent,
-    ImageContent,
-    TextContent,
-)
-from mirix.schemas.openai.chat_completion_request import Tool, ToolCall
-from mirix.schemas.openai.chat_completion_response import ChatCompletionResponse
-<<<<<<< HEAD
-=======
 from mirix.schemas.mirix_message_content import (
     CloudFileContent,
     FileContent,
@@ -74,8 +63,8 @@
     MessageContentType,
     TextContent,
 )
-from mirix.schemas.message import MessageCreate, MessageRole
->>>>>>> 13c69a24
+from mirix.schemas.openai.chat_completion_request import Tool, ToolCall
+from mirix.schemas.openai.chat_completion_response import ChatCompletionResponse
 
 if TYPE_CHECKING:
     from mirix.services.file_manager import FileManager
@@ -1632,9 +1621,6 @@
     return generate_short_id(prefix, length + 2)
 
 
-<<<<<<< HEAD
-def convert_message_to_mirix_message(message: List[dict], role="user") -> List:
-=======
 def _get_file_manager_instance() -> "FileManager":
     """Return a cached FileManager instance to avoid repeated construction."""
     global _FILE_MANAGER
@@ -1771,7 +1757,9 @@
         )
 
     except Exception as e:
-        raise ValueError(f"Failed to copy image from file URI {file_uri}: {str(e)}") from e
+        raise ValueError(
+            f"Failed to copy image from file URI {file_uri}: {str(e)}"
+        ) from e
 
 
 def _save_image_from_google_cloud_uri(
@@ -1903,8 +1891,9 @@
         )
 
     except Exception as e:
-        raise ValueError(f"Failed to create file metadata from URL {url}: {str(e)}") from e
-
+        raise ValueError(
+            f"Failed to create file metadata from URL {url}: {str(e)}"
+        ) from e
 
 
 def convert_message_to_mirix_message(
@@ -1915,12 +1904,9 @@
     file_manager: Optional["FileManager"] = None,
     images_dir: Optional[Path] = None,
 ) -> List[MessageCreate]:
->>>>>>> 13c69a24
     if isinstance(message, str):
         content = [TextContent(text=message)]
-        input_messages = [
-            MessageCreate(role=MessageRole(role), content=content)
-        ]
+        input_messages = [MessageCreate(role=MessageRole(role), content=content)]
     elif isinstance(message, list):
         resolved_file_manager = file_manager
         resolved_images_dir = None
@@ -2017,9 +2003,7 @@
                 else:
                     # Handle as general file (e.g., PDF, DOC, etc.)
                     fm, resolved_org_id, _ = ensure_file_context()
-                    file_metadata = _save_file_from_path(
-                        file_path, fm, resolved_org_id
-                    )
+                    file_metadata = _save_file_from_path(file_path, fm, resolved_org_id)
                     return FileContent(
                         type=MessageContentType.file_uri, file_id=file_metadata.id
                     )
