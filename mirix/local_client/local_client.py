--- conflicted
+++ resolved
@@ -155,9 +155,6 @@
             self.user_id = user_id
         else:
             # get default user
-<<<<<<< HEAD
-            self.user_id = self.server.user_manager.ADMIN_USER_ID
-=======
             self.user_id = self.server.user_manager.DEFAULT_USER_ID
         # save client_id that `LocalClient` is associated with
         if client_id:
@@ -165,7 +162,6 @@
         else:
             # get default client
             self.client_id = self.server.client_manager.DEFAULT_CLIENT_ID
->>>>>>> 4e76f536
 
         self.user = self.server.user_manager.get_user_or_default(self.user_id)
         self.organization = self.server.get_organization_or_default(self.org_id)
