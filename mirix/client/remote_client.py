--- conflicted
+++ resolved
@@ -1432,14 +1432,11 @@
         search_field: str = "null",
         search_method: str = "bm25",
         limit: int = 10,
-<<<<<<< HEAD
-=======
         filter_tags: Optional[Dict[str, Any]] = None,
         similarity_threshold: Optional[float] = None,
         start_date: Optional[str] = None,
         end_date: Optional[str] = None,
         org_id: Optional[str] = None,
->>>>>>> 4e76f536
         headers: Optional[Dict[str, str]] = None,
     ) -> Dict[str, Any]:
         """
@@ -1465,8 +1462,6 @@
                          - For "all": use "null" (default)
             search_method: Search method. Options: "bm25" (default), "embedding"
             limit: Maximum number of results per memory type (default: 10)
-<<<<<<< HEAD
-=======
             filter_tags: Optional filter tags for additional filtering (scope added automatically)
             similarity_threshold: Optional similarity threshold for embedding search (0.0-2.0).
                                  Only results with cosine distance < threshold are returned.
@@ -1483,7 +1478,6 @@
                      Only episodic memories with occurred_at <= end_date will be returned.
                      Examples: "2025-12-05T23:59:59" or "2025-12-05T23:59:59Z"
             org_id: Optional organization scope override (defaults to client's org)
->>>>>>> 4e76f536
         
         Returns:
             Dict containing:
