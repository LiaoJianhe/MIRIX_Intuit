--- conflicted
+++ resolved
@@ -368,17 +368,9 @@
         raise FileNotFoundError(f"Config file not found: {config_path}")
     
     # Create MirixClient (connects to server via REST API)
-<<<<<<< HEAD
-    # user_id is now optional - if not provided, the admin user for the client will be used
-    user_id = 'demo-user'  # Set to None to use admin user, or provide a specific user ID like 'demo-user'
-    api_key = os.environ.get("MIRIX_API_KEY")
-    if not api_key:
-        raise ValueError("Set MIRIX_API_KEY to the issued client API key before running the demo.")
-=======
     client_id = 'sales-loader-client' #'demo-client-app'  # Identifies the client application
     user_id = 'caring cathy' #'demo-user'  # Identifies the end-user within the client app
     org_id = 'demo-org'
->>>>>>> 4e76f536
     
     client = MirixClient(
         api_key=api_key,
@@ -423,25 +415,8 @@
     # 4. Example: Retrieve memories using new API
     # test_retrieve_with_conversation(client, user_id)
 
-<<<<<<< HEAD
-        memories = client.retrieve_with_conversation(
-            user_id=user_id,  # Optional - uses admin user if None
-            messages=[
-                {
-                    "role": "user",
-                    "content": [{
-                        "type": "text",
-                        "text": "What did we discuss on MirixDB in last 4 days?"
-                    }]
-                }
-            ],
-            limit=10,  # Retrieve up to 10 items per memory type
-            filter_tags = filter_tags
-        )
-=======
     # 5. Example: Search memories using BM25
     #test_search(client, user_id)
->>>>>>> 4e76f536
 
     # 6. Example: Search across all users in organization
     test_search_all_users(client)
